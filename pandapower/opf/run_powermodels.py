import os

# from pandapower import pp_dir
from pandapower.converter.powermodels.to_pm import convert_to_pm_structure, dump_pm_json
from pandapower.converter.powermodels.from_pm import read_pm_results_to_net

try:
    import pplog as logging
except ImportError:
    import logging


def _runpm(net, delete_buffer_file=True, pm_file_path = None):  # pragma: no cover
    """
    Converts the pandapower net to a pm json file, saves it to disk, runs a PowerModels.jl julia function and reads
    the results back to the pandapower net

    INPUT
    ----------
    **net** - pandapower net

    OPTIONAL
    ----------
    **delete_buffer_file** (bool, True) - deletes the pm buffer json file if True.


    """
    # convert pandapower to power models file -> this is done in python
    net, pm, ppc, ppci = convert_to_pm_structure(net)
    # call optinal callback function
    if net._options["pp_to_pm_callback"] is not None:
        net._options["pp_to_pm_callback"](net, ppci, pm)
    # writes pm json to disk, which is loaded afterwards in julia
    buffer_file = dump_pm_json(pm, pm_file_path)
    # run power models optimization in julia
    result_pm = _call_powermodels(buffer_file, net._options["julia_file"])
    # read results and write back to net
    read_pm_results_to_net(net, ppc, ppci, result_pm)
    if pm_file_path is None and delete_buffer_file:
        # delete buffer file after calculation
        os.remove(buffer_file)



def _call_powermodels(buffer_file, julia_file):  # pragma: no cover
    try:
        import julia
        from julia import Main
        from julia import Pkg
        from julia import Base
    except ImportError:
        raise ImportError("Please install pyjulia to run pandapower with PowerModels.jl")
    try:
        j = julia.Julia()
    except:
        raise UserWarning(
            "Could not connect to julia, please check that Julia is installed and pyjulia is correctly configured")
    
    # import two julia scripts and runs powermodels julia_file
<<<<<<< HEAD
    if str(type(Base.find_package("PandaModels"))) == "<class 'NoneType'>":
        Pkg.add(path = joinpath(homedir(), ".julia", "dev", "PandaModels.jl"))#(url = "https://github.com/e2nIEE/PandaModels.jl")
        # Pkg.build()
        Pkg.resolve()
        
    Pkg_path = Base.find_package("PandaModels").split(".jl")[0]
    
    #     try:
    #     Pkg_path = Base.find_package("PandaModels").split(".jl")[0]
    # except:
    #     Pkg.add(url = "https://github.com/e2nIEE/PandaModels.jl")
    #     Pkg.build()
    #     Pkg.resolve()    
     
=======
    try:
        Pkg_path = Base.find_package("PandaModels").split(".jl")[0]
        print(Pkg_path)
    except:
        Pkg.add(url = "https://github.com/e2nIEE/PandaModels.jl")#(path = "C:/Users/x230/.julia/dev/PandaModels.jl")
        Pkg.build()
        Pkg.resolve()
        
>>>>>>> 6f22fd80
    Pkg.activate(Pkg_path)
    Main.using("PandaModels")
    # if not os.path.isfile(julia_file):
    #     raise UserWarning("File %s could not be imported" % julia_file)
    Main.buffer_file = buffer_file
    # exec_fun = julia_file.split("/")[-1].split(".")[0]
    print(julia_file)
    result_pm = Main.eval(julia_file+"(buffer_file)")
    return result_pm<|MERGE_RESOLUTION|>--- conflicted
+++ resolved
@@ -57,7 +57,7 @@
             "Could not connect to julia, please check that Julia is installed and pyjulia is correctly configured")
     
     # import two julia scripts and runs powermodels julia_file
-<<<<<<< HEAD
+
     if str(type(Base.find_package("PandaModels"))) == "<class 'NoneType'>":
         Pkg.add(path = joinpath(homedir(), ".julia", "dev", "PandaModels.jl"))#(url = "https://github.com/e2nIEE/PandaModels.jl")
         # Pkg.build()
@@ -72,16 +72,7 @@
     #     Pkg.build()
     #     Pkg.resolve()    
      
-=======
-    try:
-        Pkg_path = Base.find_package("PandaModels").split(".jl")[0]
-        print(Pkg_path)
-    except:
-        Pkg.add(url = "https://github.com/e2nIEE/PandaModels.jl")#(path = "C:/Users/x230/.julia/dev/PandaModels.jl")
-        Pkg.build()
-        Pkg.resolve()
-        
->>>>>>> 6f22fd80
+
     Pkg.activate(Pkg_path)
     Main.using("PandaModels")
     # if not os.path.isfile(julia_file):
