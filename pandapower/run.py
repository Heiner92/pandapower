# -*- coding: utf-8 -*-

# Copyright (c) 2016 by University of Kassel and Fraunhofer Institute for Wind Energy and Energy
# System Technology (IWES), Kassel. All rights reserved. Use of this source code is governed by a
# BSD-style license that can be found in the LICENSE file.

import warnings

from pypower.ppoption import ppoption
from pypower.idx_bus import VM
from pypower.add_userfcn import add_userfcn

from pandapower.pypower_extensions.runpf import _runpf
from pandapower.auxiliary import ppException, _select_is_elements, _create_options_dict, _clean_up
from pandapower.pd2ppc import _pd2ppc, _update_ppc
from pandapower.pypower_extensions.opf import opf
from pandapower.results import _extract_results, _copy_results_ppci_to_ppc, reset_results, \
    _extract_results_opf
from pandapower.create import create_gen

from pandapower.run_bfswpf import _run_bfswpf

class LoadflowNotConverged(ppException):
    """
    Exception being raised in case loadflow did not converge.
    """
    pass


class OPFNotConverged(ppException):
    """
    Exception being raised in case optimal powerflow did not converge.
    """
    pass


class AlgorithmUnknown(ppException):
    """
    Exception being raised in case optimal powerflow did not converge.
    """
    pass


def runpp(net, init="flat", calculate_voltage_angles=False, tolerance_kva=1e-5, trafo_model="t",
          trafo_loading="current", enforce_q_lims=False, numba=True, recycle=None,
          check_connectivity=False, r_switch=0.0, algorithm='nr', max_iteration=10, **kwargs):
    """
    Runs PANDAPOWER AC Flow

    Note: May raise pandapower.api.run["load"]flowNotConverged

    INPUT:
        **net** - The Pandapower format network

    OPTIONAL:
        **init** (str, "flat") - initialization method of the loadflow
        Pandapower supports three methods for initializing the loadflow:

            - "flat"- flat start with voltage of 1.0pu and angle of 0° at all buses as initial solution
            - "dc" - initial DC loadflow before the AC loadflow. The results of the DC loadflow are used as initial solution for the AC loadflow.
            - "results" - voltage vector of last loadflow from net.res_bus is used as initial solution. This can be useful to accelerate convergence in iterative loadflows like time series calculations.

        **calculate_voltage_angles** (bool, False) - consider voltage angles in loadflow calculation

            If True, voltage angles are considered in the  loadflow calculation. In some cases with
            large differences in voltage angles (for example in case of transformers with high
            voltage shift), the difference between starting and end angle value is very large.
            In this case, the loadflow might be slow or it might not converge at all. That is why
            the possibility of neglecting the voltage angles of transformers and ext_grids is
            provided to allow and/or accelerate convergence for networks where calculation of
            voltage angles is not necessary. Note that if calculate_voltage_angles is True the
            loadflow is initialized with a DC power flow (init = "dc")

            The default value is False because pandapower was developed for distribution networks.
            Please be aware that this parameter has to be set to True in meshed network for correct
            results!

        **tolerance_kva** (float, 1e-5) - loadflow termination condition referring to P / Q mismatch of node power in kva

        **trafo_model** (str, "t")  - transformer equivalent circuit model
        Pandapower provides two equivalent circuit models for the transformer:

            - "t" - transformer is modeled as equivalent with the T-model. This is consistent with PowerFactory and is also more accurate than the PI-model. We recommend using this transformer model.
            - "pi" - transformer is modeled as equivalent PI-model. This is consistent with Sincal, but the method is questionable since the transformer is physically T-shaped. We therefore recommend the use of the T-model.

        **trafo_loading** (str, "current") - mode of calculation for transformer loading

            Transformer loading can be calculated relative to the rated current or the rated power. In both cases the overall transformer loading is defined as the maximum loading on the two sides of the transformer.

            - "current"- transformer loading is given as ratio of current flow and rated current of the transformer. This is the recommended setting, since thermal as well as magnetic effects in the transformer depend on the current.
            - "power" - transformer loading is given as ratio of apparent power flow to the rated apparent power of the transformer.

        **enforce_q_lims** (bool, False) - respect generator reactive power limits

            If True, the reactive power limits in net.gen.max_q_kvar/min_q_kvar are respected in the
            loadflow. This is done by running a second loadflow if reactive power limits are
            violated at any generator, so that the runtime for the loadflow will increase if reactive
            power has to be curtailed.

        **numba** (bool, True) - Activation of numba JIT compiler in the newton solver

            If set to True, the numba JIT compiler is used to generate matrices for the powerflow. Massive
            speed improvements are likely.

        **recycle** (dict, none) - Reuse of internal powerflow variables for time series calculation

            Contains a dict with the following parameters:
            is_elems: If True in service elements are not filtered again and are taken from the last result in net["_is_elems"]
            ppc: If True the ppc (PYPOWER case file) is taken from net["_ppc"] and gets updated instead of reconstructed entirely
            Ybus: If True the admittance matrix (Ybus, Yf, Yt) is taken from ppc["internal"] and not reconstructed

        **check_connectivity** (bool, False) - Perform an extra connectivity test after the conversion from pandapower to PYPOWER

            If true, an extra connectivity test based on SciPy Compressed Sparse Graph Routines is perfomed.
            If check finds unsupplied buses, they are put out of service in the PYPOWER matrix

        **mode** (str, "pf") - Determines if PF, OPF or short circuit calculations are performed

            pf: Powerflow calculations
            opf: Optimal power flow calculations
            sc: Short circuit calculations

        ****kwargs** - options to use for PYPOWER.runpf
    """
    ac = True
    mode = "pf"

    # init options
    net["_options"] = _create_options_dict(init=init, ac=ac, calculate_voltage_angles=calculate_voltage_angles,
                                   tolerance_kva=tolerance_kva, trafo_model=trafo_model, trafo_loading=trafo_loading,
                                   enforce_q_lims=enforce_q_lims, numba=numba, recycle=recycle,
                                   check_connectivity=check_connectivity, mode=mode, r_switch=r_switch,
                                           algorithm=algorithm, max_iteration=max_iteration)
    _runpppf(net, **kwargs)


def rundcpp(net, trafo_model="t", trafo_loading="current", recycle=None, check_connectivity=False,
            **kwargs):
    """
    Runs PANDAPOWER DC Flow

    Note: May raise pandapower.api.run["load"]flowNotConverged

    INPUT:
        **net** - The Pandapower format network

    OPTIONAL:
        **trafo_model** (str, "t")  - transformer equivalent circuit model
        Pandapower provides two equivalent circuit models for the transformer:

            - "t" - transformer is modeled as equivalent with the T-model. This is consistent with PowerFactory and is also more accurate than the PI-model. We recommend using this transformer model.
            - "pi" - transformer is modeled as equivalent PI-model. This is consistent with Sincal, but the method is questionable since the transformer is physically T-shaped. We therefore recommend the use of the T-model.

        **trafo_loading** (str, "current") - mode of calculation for transformer loading

            Transformer loading can be calculated relative to the rated current or the rated power. In both cases the overall transformer loading is defined as the maximum loading on the two sides of the transformer.

            - "current"- transformer loading is given as ratio of current flow and rated current of the transformer. This is the recommended setting, since thermal as well as magnetic effects in the transformer depend on the current.
            - "power" - transformer loading is given as ratio of apparent power flow to the rated apparent power of the transformer.

        **suppress_warnings** (bool, True) - suppress warnings in pypower

            If set to True, warnings are disabled during the loadflow. Because of the way data is
            processed in pypower, ComplexWarnings are raised during the loadflow. These warnings are
            suppressed by this option, however keep in mind all other pypower warnings are also suppressed.

        **numba** (bool, True) - Activation of numba JIT compiler in the newton solver

            If set to True, the numba JIT compiler is used to generate matrices for the powerflow. Massive
            speed improvements are likely.

        **recycle** (dict, none) - Reuse of internal powerflow variables for time series calculation

            Contains a dict with the following parameters:
            is_elems: If True in service elements are not filtered again and are taken from the last result in net["_is_elems"]
            ppc: If True the ppc (PYPOWER case file) is taken from net["_ppc"] and gets updated instead of reconstructed entirely
            Ybus: If True the admittance matrix (Ybus, Yf, Yt) is taken from ppc["internal"] and not reconstructed

        **check_connectivity** (bool, False) - Perform an extra connectivity test after the conversion from pandapower to PYPOWER

            If true, an extra connectivity test based on SciPy Compressed Sparse Graph Routines is perfomed.
            If check finds unsupplied buses, they are put out of service in the PYPOWER matrix

        ****kwargs** - options to use for PYPOWER.runpf
    """
    ac = False
    # the following parameters have no effect if ac = False
    calculate_voltage_angles = True
    enforce_q_lims = False
    init = ''
    tolerance_kva = 1e-5
    numba = True
    mode = "pf"

    net["_options"] = _create_options_dict(init=init, ac=ac, calculate_voltage_angles=calculate_voltage_angles,
                                           tolerance_kva=tolerance_kva, trafo_model=trafo_model,
                                           trafo_loading=trafo_loading,
                                           enforce_q_lims=enforce_q_lims, numba=numba, recycle=recycle,
                                           check_connectivity=check_connectivity, mode=mode)

    _runpppf(net, **kwargs)


def _runpppf(net, **kwargs):
    """
    Gets called by runpp or rundcpp with different arguments.
    """

    # get infos from options
    init = net["_options"]["init"]
    ac = net["_options"]["ac"]
    recycle = net["_options"]["recycle"]
    mode = net["_options"]["mode"]
    algorithm = net["_options"]["algorithm"]

    net["converged"] = False
    _add_auxiliary_elements(net)

    if (ac and not init == "results") or not ac:
        reset_results(net)

    # select elements in service (time consuming, so we do it once)
    net["_is_elems"] = _select_is_elements(net, recycle)

    if recycle["ppc"] and "_ppc" in net and net["_ppc"] is not None and "_pd2ppc_lookups" in net:
        # update the ppc from last cycle
        ppc, ppci = _update_ppc(net, recycle)
    else:
        # convert pandapower net to ppc
        ppc, ppci = _pd2ppc(net)

    # store variables
    net["_ppc"] = ppc

    if not "VERBOSE" in kwargs:
        kwargs["VERBOSE"] = 0

<<<<<<< HEAD

    # ----- run the powerflow -----

    if algorithm == 'bfsw':  # forward/backward sweep power flow algorithm
        result = _run_bfswpf(ppci, net["_options"], **kwargs)[0]

    elif algorithm in ['nr', 'fdBX', 'fdXB', 'gs']:  # algorithms existing within pypower
        result = _runpf(ppci, net["_options"], **kwargs)[0]

    else:
        raise AlgorithmUnknown("Algorithm {0} is unknown!".format(algorithm))

=======
    # run the powerflow
    result = _runpf(ppci, net["_options"], **kwargs)[0]
>>>>>>> 4a7e96aa

    # ppci doesn't contain out of service elements, but ppc does -> copy results accordingly
    result = _copy_results_ppci_to_ppc(result, ppc, mode)

    # raise if PF was not successful. If DC -> success is always 1
    if result["success"] != 1:
        raise LoadflowNotConverged("Power Flow did not converge!")
    else:
        net["_ppc"] = result
        net["converged"] = True

    _extract_results(net, result)
    _clean_up(net)


def runopp(net, verbose=False, calculate_voltage_angles=False, suppress_warnings=True, **kwargs):
    """
    Runs the  Pandapower Optimal Power Flow.
    Flexibilities, constraints and cost parameters are defined in the pandapower element tables.

    Flexibilities for generators can be defined in net.sgen / net.gen.
    net.sgen.controllable / net.gen.controllable signals if a generator is controllable. If False,
    the active and reactive power are assigned as in a normal power flow. If yes, the following
    flexibilities apply:
        - net.sgen.min_p_kw / net.sgen.max_p_kw
        - net.sgen.min_q_kvar / net.sgen.max_q_kvar
        - net.gen.min_p_kw / net.gen.max_p_kw
        - net.gen.min_q_kvar / net.gen.max_q_kvar
        - net.dcline.min_q_to_kvar / net.dcline.max_q_to_kvar / net.dcline.min_q_from_kvar / net.dcline.max_q_from_kvar

    Network constraints can be defined for buses, lines and transformers the elements in the following columns:
        - net.bus.min_vm_pu / net.bus.max_vm_pu
        - net.line.max_loading_percent
        - net.trafo.max_loading_percent
        - net.trafo3w.max_loading_percent

    How these costs are combined into a cost function depends on the cost_function parameter.

    INPUT:
        **net** - The Pandapower format network

    OPTIONAL:
        **verbose** (bool, False) - If True, some basic information is printed

        **suppress_warnings** (bool, True) - suppress warnings in pypower

            If set to True, warnings are disabled during the loadflow. Because of the way data is
            processed in pypower, ComplexWarnings are raised during the loadflow.
            These warnings are suppressed by this option, however keep in mind all other pypower
            warnings are suppressed, too.
    """
    mode = "opf"
    ac = True
    copy_constraints_to_ppc = True
    trafo_model = "t"
    trafo_loading = 'current'

    net["_options"] = _create_options_dict(ac=ac, calculate_voltage_angles=calculate_voltage_angles,
                                           mode=mode, copy_constraints_to_ppc=copy_constraints_to_ppc,
                                           trafo_model=trafo_model, trafo_loading=trafo_loading)
    _runopp(net, verbose, suppress_warnings, **kwargs)


def rundcopp(net, verbose=False, calculate_voltage_angles=False, suppress_warnings=True, **kwargs):
    """
    Runs the  Pandapower Optimal Power Flow.
    Flexibilities, constraints and cost parameters are defined in the pandapower element tables.

    Flexibilities for generators can be defined in net.sgen / net.gen.
    net.sgen.controllable / net.gen.controllable signals if a generator is controllable. If False,
    the active and reactive power are assigned as in a normal power flow. If yes, the following
    flexibilities apply:
        - net.sgen.min_p_kw / net.sgen.max_p_kw
        - net.sgen.min_q_kvar / net.sgen.max_q_kvar
        - net.gen.min_p_kw / net.gen.max_p_kw
        - net.gen.min_q_kvar / net.gen.max_q_kvar
        - net.dcline.min_q_to_kvar / net.dcline.max_q_to_kvar / net.dcline.min_q_from_kvar / net.dcline.max_q_from_kvar

    Network constraints can be defined for buses, lines and transformers the elements in the following columns:
        - net.line.max_loading_percent
        - net.trafo.max_loading_percent
        - net.trafo3w.max_loading_percent

    INPUT:
        **net** - The Pandapower format network

    OPTIONAL:
        **verbose** (bool, False) - If True, some basic information is printed

        **suppress_warnings** (bool, True) - suppress warnings in pypower

            If set to True, warnings are disabled during the loadflow. Because of the way data is
            processed in pypower, ComplexWarnings are raised during the loadflow.
            These warnings are suppressed by this option, however keep in mind all other pypower
            warnings are suppressed, too.
    """
    mode = "opf"
    ac = False
    copy_constraints_to_ppc = True
    trafo_model = "t"
    trafo_loading = 'current'

    net["_options"] = _create_options_dict(ac=ac, calculate_voltage_angles=calculate_voltage_angles,
                                           mode=mode, copy_constraints_to_ppc=copy_constraints_to_ppc,
                                           trafo_model=trafo_model, trafo_loading=trafo_loading)
    _runopp(net, verbose, suppress_warnings, **kwargs)


def _runopp(net, verbose, suppress_warnings, **kwargs):
    ac = net["_options"]["ac"]

    ppopt = ppoption(VERBOSE=verbose, OPF_FLOW_LIM=2, PF_DC=not ac, **kwargs)
    net["OPF_converged"] = False
    _add_auxiliary_elements(net)
    reset_results(net)
    # select elements in service (time consuming, so we do it once)
    net["_is_elems"] = _select_is_elements(net)

    ppc, ppci = _pd2ppc(net)
    if not ac:
        ppci["bus"][:, VM] = 1.0
    net["_ppc_opf"] = ppc
    if len(net.dcline) > 0:
        ppci = add_userfcn(ppci, 'formulation', add_dcline_constraints, args=net)

    if suppress_warnings:
        with warnings.catch_warnings():
            warnings.simplefilter("ignore")
            result = opf(ppci, ppopt)
    else:
        result = opf(ppci, ppopt)
    net["_ppc_opf"] = result

    if not result["success"]:
        raise OPFNotConverged("Optimal Power Flow did not converge!")

    # ppci doesn't contain out of service elements, but ppc does -> copy results accordingly
    mode = net["_options"]["mode"]
    result = _copy_results_ppci_to_ppc(result, ppc, mode=mode)

    net["_ppc_opf"] = result
    net["OPF_converged"] = True
    _extract_results_opf(net, result)
    _clean_up(net)



def _add_auxiliary_elements(net):
    # TODO: include directly in pd2ppc so that buses are only in ppc, not in pandapower
    if len(net["trafo3w"]) > 0:
        _create_trafo3w_buses(net)
    if len(net.dcline) > 0:
        _add_dcline_gens(net)
    if len(net["xward"]) > 0:
        _create_xward_buses(net)


def _create_xward_buses(net):
    from pandapower.create import create_buses
    init = net["_options"]["init"]

    init_results = init == "results"
    main_buses = net.bus.loc[net.xward.bus.values]
    bid = create_buses(net, nr_buses=len(main_buses),
                       vn_kv=main_buses.vn_kv.values,
                       in_service=net["xward"]["in_service"].values)
    net.xward["ad_bus"] = bid
    if init_results:
        # TODO: this is probably slow, but the whole auxiliary bus creation should be included in
        #      pd2ppc anyways. LT
        for hv_bus, aux_bus in zip(main_buses.index, bid):
            net.res_bus.loc[aux_bus] = net.res_bus.loc[hv_bus].values


def _create_trafo3w_buses(net):
    from pandapower.create import create_buses
    init = net["_options"]["init"]

    init_results = init == "results"
    hv_buses = net.bus.loc[net.trafo3w.hv_bus.values]
    bid = create_buses(net, nr_buses=len(net["trafo3w"]),
                       vn_kv=hv_buses.vn_kv.values,
                       in_service=net.trafo3w.in_service.values)
    net.trafo3w["ad_bus"] = bid
    if init_results:
        # TODO: this is probably slow, but the whole auxiliary bus creation should be included in
        #      pd2ppc anyways. LT
        for hv_bus, aux_bus in zip(hv_buses.index, bid):
            net.res_bus.loc[aux_bus] = net.res_bus.loc[hv_bus].values


def _add_dcline_gens(net):
    for _, dctab in net.dcline.iterrows():
        pfrom = dctab.p_kw
        pto = - (pfrom * (1 - dctab.loss_percent / 100) - dctab.loss_kw)
        pmax = dctab.max_p_kw
        create_gen(net, bus=dctab.to_bus, p_kw=pto, vm_pu=dctab.vm_to_pu,
                   min_p_kw=-pmax, max_p_kw=0.,
                   max_q_kvar=dctab.max_q_to_kvar, min_q_kvar=dctab.min_q_to_kvar,
                   in_service=dctab.in_service)
        create_gen(net, bus=dctab.from_bus, p_kw=pfrom, vm_pu=dctab.vm_from_pu,
                   min_p_kw=0, max_p_kw=pmax,
                   max_q_kvar=dctab.max_q_from_kvar, min_q_kvar=dctab.min_q_from_kvar,
                   in_service=dctab.in_service)


def add_dcline_constraints(om, net):
    # from numpy import hstack, diag, eye, zeros
    from scipy.sparse import csr_matrix as sparse
    ppc = om.get_ppc()
    ndc = len(net.dcline)  ## number of in-service DC lines
    ng = ppc['gen'].shape[0]  ## number of total gens
    Adc = sparse((ndc, ng))
    gen_lookup = net._pd2ppc_lookups["gen"]

    dcline_gens_from = net.gen.index[-2 * ndc::2]
    dcline_gens_to = net.gen.index[-2 * ndc + 1::2]
    for i, (f, t, loss) in enumerate(zip(dcline_gens_from, dcline_gens_to,
                                         net.dcline.loss_percent.values)):
        Adc[i, gen_lookup[f]] = 1. + loss * 1e-2
        Adc[i, gen_lookup[t]] = 1.

    ## constraints
    nL0 = -net.dcline.loss_kw.values * 1e-3  # absolute losses
    #    L1  = -net.dcline.loss_percent.values * 1e-2 #relative losses
    #    Adc = sparse(hstack([zeros((ndc, ng)), diag(1-L1), eye(ndc)]))

    ## add them to the model
    om = om.add_constraints('dcline', Adc, nL0, nL0, ['Pg'])<|MERGE_RESOLUTION|>--- conflicted
+++ resolved
@@ -235,10 +235,7 @@
     if not "VERBOSE" in kwargs:
         kwargs["VERBOSE"] = 0
 
-<<<<<<< HEAD
-
     # ----- run the powerflow -----
-
     if algorithm == 'bfsw':  # forward/backward sweep power flow algorithm
         result = _run_bfswpf(ppci, net["_options"], **kwargs)[0]
 
@@ -247,11 +244,6 @@
 
     else:
         raise AlgorithmUnknown("Algorithm {0} is unknown!".format(algorithm))
-
-=======
-    # run the powerflow
-    result = _runpf(ppci, net["_options"], **kwargs)[0]
->>>>>>> 4a7e96aa
 
     # ppci doesn't contain out of service elements, but ppc does -> copy results accordingly
     result = _copy_results_ppci_to_ppc(result, ppc, mode)
