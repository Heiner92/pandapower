# -*- coding: utf-8 -*-

# Copyright (c) 2016-2019 by University of Kassel and Fraunhofer Institute for Energy Economics
# and Energy System Technology (IEE), Kassel. All rights reserved.


import copy

import numpy as np
import pandas as pd
import pytest

import pandapower as pp
import pandapower.networks as nw
import pandapower.toolbox as tb


def test_opf_task():
    net = pp.create_empty_network()
    pp.create_buses(net, 6, [10, 10, 10, 0.4, 7, 7],
                    min_vm_pu=[0.9, 0.9, 0.88, 0.9, np.nan, np.nan])
    idx_ext_grid = 1
    pp.create_ext_grid(net, 0, max_q_mvar=80, min_p_mw=0, index=idx_ext_grid)
    pp.create_gen(net, 1, 10, min_q_mvar=-50, max_q_mvar=-10, min_p_mw=0, max_p_mw=60)
    pp.create_gen(net, 2, 8)
    pp.create_gen(net, 3, 5)
    pp.create_load(net, 3, 120, max_p_mw=8)
    pp.create_sgen(net, 1, 8, min_q_mvar=-50, max_q_mvar=-10, controllable=False)
    pp.create_sgen(net, 2, 8)
    pp.create_storage(net, 3, 2, 100, min_q_mvar=-10, max_q_mvar=-50, min_p_mw=0, max_p_mw=60,
                      controllable=True)
    pp.create_dcline(net, 4, 5, 0.3, 1e-4, 1e-2, 1.01, 1.02, min_q_from_mvar=-10,
                     min_q_to_mvar=-10)
    pp.create_line(net, 3, 4, 5, "122-AL1/20-ST1A 10.0", max_loading_percent=50)
    pp.create_transformer(net, 2, 3, "0.25 MVA 10/0.4 kV")

    # --- run and check opf_task()
    out1 = pp.opf_task(net, keep=True)
    assert out1["flexibilities_without_costs"] == "all"
    assert sorted(out1["flexibilities"].keys()) == [i1 + i2 for i1 in ["P", "Q"] for i2 in [
        "dcline", "ext_grid", "gen", "storage"]]
    for key, df in out1["flexibilities"].items():
        assert df.shape[0]
        if "gen" in key:
            assert df.shape[0] > 1
    assert out1["flexibilities"]["Pext_grid"].loc[0, "index"] == [1]
    assert np.isnan(out1["flexibilities"]["Pext_grid"].loc[0, "max"])
    assert out1["flexibilities"]["Pext_grid"].loc[0, "min"] == 0
    assert np.isnan(out1["flexibilities"]["Qext_grid"].loc[0, "min"])
    assert out1["flexibilities"]["Qext_grid"].loc[0, "max"] == 80
    assert sorted(out1["network_constraints"].keys()) == ["LOADINGline", "VMbus"]
    assert out1["network_constraints"]["VMbus"].shape[0] == 3

    # check delta_pq
    net.gen.loc[0, "min_p_mw"] = net.gen.loc[0, "max_p_mw"] - 1e-5
    out2 = pp.opf_task(net, delta_pq=1e-3, keep=True)
    assert out2["flexibilities"]["Pgen"].shape[0] == 1

    net.gen.loc[0, "min_p_mw"] = net.gen.loc[0, "max_p_mw"] - 1e-1
    out1["flexibilities"]["Pgen"].loc[0, "min"] = out1["flexibilities"]["Pgen"].loc[
                                                      0, "max"] - 1e-1
    out3 = pp.opf_task(net, delta_pq=1e-3, keep=True)
    for key in out3["flexibilities"]:
        assert pp.dataframes_equal(out3["flexibilities"][key], out1["flexibilities"][key])

    # check costs
    pp.create_poly_cost(net, idx_ext_grid, "ext_grid", 2)
    pp.create_poly_cost(net, 1, "gen", 1.7)
    pp.create_poly_cost(net, 0, "dcline", 2)
    pp.create_pwl_cost(net, 2, "gen", [[-1e9, 1, 3.1], [1, 1e9, 0.5]], power_type="q")
    out4 = pp.opf_task(net)
    for dict_key in ["flexibilities", "network_constraints"]:
        for key in out4[dict_key]:
            assert pp.dataframes_equal(out4[dict_key][key], out1[dict_key][key])
    assert isinstance(out4["flexibilities_without_costs"], dict)
    expected_elm_without_cost = ["gen", "storage"]
    assert sorted(out4["flexibilities_without_costs"].keys()) == expected_elm_without_cost
    for elm in expected_elm_without_cost:
        assert len(out4["flexibilities_without_costs"][elm]) == 1


def test_nets_equal():
    tb.logger.setLevel(40)
    original = nw.create_cigre_network_lv()
    net = copy.deepcopy(original)

    # should be equal
    assert tb.nets_equal(original, net)
    assert tb.nets_equal(net, original)

    # detecting additional element
    pp.create_bus(net, vn_kv=.4)
    assert not tb.nets_equal(original, net)
    assert not tb.nets_equal(net, original)
    net = copy.deepcopy(original)

    # detecting removed element
    net["bus"].drop(net.bus.index[0], inplace=True)
    assert not tb.nets_equal(original, net)
    assert not tb.nets_equal(net, original)
    net = copy.deepcopy(original)

    # detecting alternated value
    net["load"]["p_mw"][net["load"].index[0]] += 0.1
    assert not tb.nets_equal(original, net)
    assert not tb.nets_equal(net, original)
    net = copy.deepcopy(original)

    # detecting added column
    net["load"]["new_col"] = 0.1
    assert not tb.nets_equal(original, net)
    assert not tb.nets_equal(net, original)
    net = copy.deepcopy(original)

    # not detecting alternated value if difference is beyond tolerance
    net["load"]["p_mw"][net["load"].index[0]] += 0.0001
    assert tb.nets_equal(original, net, tol=0.1)
    assert tb.nets_equal(net, original, tol=0.1)


def test_clear_result_tables():
    net = nw.case9()
    pp.runpp(net)
    elms_to_check = ["bus", "line", "load"]
    for elm in elms_to_check:
        assert net["res_%s" % elm].shape[0]
    pp.clear_result_tables(net)
    for elm in elms_to_check:
        assert not net["res_%s" % elm].shape[0]


def test_add_column_from_node_to_elements():
    net = nw.create_cigre_network_mv("pv_wind")
    net.bus["subnet"] = ["subnet_%i" % i for i in range(net.bus.shape[0])]
    net.sgen["subnet"] = "already_given"
    net.switch["subnet"] = None
    net_orig = copy.deepcopy(net)

    branch_bus = ["from_bus", "lv_bus"]
    pp.add_column_from_node_to_elements(net, "subnet", False, branch_bus=branch_bus)

    def check_subnet_correctness(ntw, elements, branch_bus_el):
        for elm in elements:
            if "bus" in ntw[elm].columns:
                assert all(pp.compare_arrays(ntw[elm]["subnet"].values,
                                             np.array(["subnet_%i" % bus for bus in ntw[elm].bus])))
            elif branch_bus_el[0] in ntw[elm].columns:
                assert all(pp.compare_arrays(ntw[elm]["subnet"].values, np.array([
                    "subnet_%i" % bus for bus in ntw[elm][branch_bus_el[0]]])))
            elif branch_bus_el[1] in ntw[elm].columns:
                assert all(pp.compare_arrays(ntw[elm]["subnet"].values, np.array([
                    "subnet_%i" % bus for bus in ntw[elm][branch_bus_el[1]]])))

    check_subnet_correctness(net, pp.pp_elements(bus=False) - {"sgen"}, branch_bus)

    pp.add_column_from_node_to_elements(net_orig, "subnet", True, branch_bus=branch_bus)
    check_subnet_correctness(net_orig, pp.pp_elements(bus=False), branch_bus)


def test_add_column_from_element_to_elements():
    net = nw.create_cigre_network_mv()
    pp.create_measurement(net, "i", "trafo", 5, 3, 0, side="hv")
    pp.create_measurement(net, "i", "line", 5, 3, 0, side="to")
    pp.create_measurement(net, "p", "bus", 5, 3, 2)
    assert net.measurement.name.isnull().all()
    assert ~net.switch.name.isnull().all()
    orig_switch_names = copy.deepcopy(net.switch.name.values)
    expected_measurement_names = np.array([
        net.trafo.name.loc[0], net.line.name.loc[0], net.bus.name.loc[2]])
    expected_switch_names = np.append(
        net.line.name.loc[net.switch.element.loc[net.switch.et == "l"]].values,
        net.trafo.name.loc[net.switch.element.loc[net.switch.et == "t"]].values)

    pp.add_column_from_element_to_elements(net, "name", False)
    assert all(pp.compare_arrays(net.measurement.name.values, expected_measurement_names))
    assert all(pp.compare_arrays(net.switch.name.values, orig_switch_names))

    del net.measurement["name"]
    pp.add_column_from_element_to_elements(net, "name", True)
    assert all(pp.compare_arrays(net.measurement.name.values, expected_measurement_names))
    assert all(pp.compare_arrays(net.switch.name.values, expected_switch_names))


def test_reindex_buses():
    net_orig = nw.example_simple()
    net = nw.example_simple()

    to_add = np.random.randint(0, 1000)
    new_bus_idxs = np.array(list(net.bus.index)) + to_add
    bus_lookup = dict(zip(net["bus"].index.values, new_bus_idxs))
    # a more complexe bus_lookup of course should also work, but this one is easy to check
    pp.reindex_buses(net, bus_lookup)

    for elm in net.keys():
        if isinstance(net[elm], pd.DataFrame) and net[elm].shape[0]:
            cols = pd.Series(net[elm].columns)
            bus_cols = cols.loc[cols.str.contains("bus")]
            if len(bus_cols):
                for bus_col in bus_cols:
                    assert all(net[elm][bus_col] == net_orig[elm][bus_col] + to_add)
            if elm == "bus":
                assert all(np.array(list(net[elm].index)) == np.array(list(
                    net_orig[elm].index)) + to_add)
    np.random.seed(None)


def test_continuos_bus_numbering():
    net = pp.create_empty_network()

    bus0 = pp.create_bus(net, 0.4, index=12)
    pp.create_load(net, bus0, p_mw=0.)
    pp.create_load(net, bus0, p_mw=0.)
    pp.create_load(net, bus0, p_mw=0.)
    pp.create_load(net, bus0, p_mw=0.)

    bus0 = pp.create_bus(net, 0.4, index=42)
    pp.create_sgen(net, bus0, p_mw=0.)
    pp.create_sgen(net, bus0, p_mw=0.)
    pp.create_sgen(net, bus0, p_mw=0.)

    bus0 = pp.create_bus(net, 0.4, index=543)
    pp.create_shunt(net, bus0, 2, 1)
    pp.create_shunt(net, bus0, 2, 1)
    pp.create_shunt(net, bus0, 2, 1)

    bus0 = pp.create_bus(net, 0.4, index=5675)
    pp.create_ward(net, bus0, 2, 1, 1, 2)
    pp.create_ward(net, bus0, 2, 1, 1, 2)
    pp.create_ward(net, bus0, 2, 1, 1, 2)

    tb.create_continuous_bus_index(net)

    buses = net.bus.index
    assert all(buses[i] <= buses[i + 1] for i in range(len(buses) - 1))  # is ordered
    assert all(buses[i] + 1 == buses[i + 1] for i in range(len(buses) - 1))  # is consecutive
    assert buses[0] == 0  # starts at zero

    used_buses = []
    for element in net.keys():
        try:
            used_buses.extend(net[element].bus.values)
        except AttributeError:
            try:
                used_buses.extend(net[element].from_bus.values)
                used_buses.extend(net[element].to_bus.values)
            except AttributeError:
                try:
                    used_buses.extend(net[element].hv_bus.values)
                    used_buses.extend(net[element].lv_bus.values)
                except AttributeError:
                    continue

    # assert that no buses were used except the ones in net.bus
    assert set(list(used_buses)) - set(list(net.bus.index.values)) == set()


def test_reindex_elements():
    net = nw.example_simple()

    new_sw_idx = np.random.randint(0, 1000, size=net.switch.shape[0])
    pp.reindex_elements(net, "switch", new_sw_idx)
    assert np.allclose(net.switch.index.values, new_sw_idx)

    previous_idx = new_sw_idx[:3]
    new_sw_idx = [2, 3, 4]
    pp.reindex_elements(net, "switch", new_sw_idx, previous_idx)
    assert np.allclose(net.switch.index.values[:3], new_sw_idx)

    pp.reindex_elements(net, "line", [77, 22], [2, 0])
    assert np.allclose(net.line.index.values, [22, 1, 77, 3])
    assert np.allclose(net.switch.element.iloc[[4, 5]], [77, 77])

    old_idx = copy.deepcopy(net.bus.index.values)
    pp.reindex_elements(net, "bus", old_idx + 2)
    assert np.allclose(net.bus.index.values, old_idx + 2)

    pp.reindex_elements(net, "bus", [400, 600], [4, 6])
    assert 400 in net.bus.index
    assert 600 in net.bus.index


def test_continuous_element_numbering():
    from pandapower.estimation.util import add_virtual_meas_from_loadflow
    net = nw.example_multivoltage()

    # Add noises to index with some large number
    net.line.rename(index={4: 280}, inplace=True)
    net.trafo.rename(index={0: 300}, inplace=True)
    net.trafo.rename(index={1: 400}, inplace=True)
    net.trafo3w.rename(index={0: 540}, inplace=True)

    net.switch.loc[(net.switch.et == "l") & (net.switch.element == 4), "element"] = 280
    net.switch.loc[(net.switch.et == "t") & (net.switch.element == 0), "element"] = 300
    net.switch.loc[(net.switch.et == "t") & (net.switch.element == 1), "element"] = 400
    pp.runpp(net)
    add_virtual_meas_from_loadflow(net)
    assert net.measurement["element"].max() == 540

    net = tb.create_continuous_elements_index(net)
    assert net.line.index.max() == net.line.shape[0] - 1
    assert net.trafo.index.max() == net.trafo.shape[0] - 1
    assert net.trafo3w.index.max() == net.trafo3w.shape[0] - 1
    assert net.measurement["element"].max() == net.bus.shape[0] - 1


def test_scaling_by_type():
    net = pp.create_empty_network()

    bus0 = pp.create_bus(net, 0.4)
    pp.create_load(net, bus0, p_mw=0., type="Household")
    pp.create_sgen(net, bus0, p_mw=0., type="PV")

    tb.set_scaling_by_type(net, {"Household": 42., "PV": 12})

    assert net.load.at[0, "scaling"] == 42
    assert net.sgen.at[0, "scaling"] == 12

    tb.set_scaling_by_type(net, {"Household": 0, "PV": 0})

    assert net.load.at[0, "scaling"] == 0
    assert net.sgen.at[0, "scaling"] == 0


def test_drop_inactive_elements():
    for service in (False, True):
        net = pp.create_empty_network()
        bus_sl = pp.create_bus(net, vn_kv=.4, in_service=service)
        pp.create_ext_grid(net, bus_sl, in_service=service)
        bus0 = pp.create_bus(net, vn_kv=.4, in_service=service)
        pp.create_switch(net, bus_sl, bus0, 'b', not service)
        bus1 = pp.create_bus(net, vn_kv=.4, in_service=service)
        pp.create_transformer(net, bus0, bus1, in_service=service,
                              std_type='63 MVA 110/20 kV')
        bus2 = pp.create_bus(net, vn_kv=.4, in_service=service)
        pp.create_line(net, bus1, bus2, length_km=1, in_service=service,
                       std_type='149-AL1/24-ST1A 10.0')
        pp.create_load(net, bus2, p_mw=0., in_service=service)
        pp.create_sgen(net, bus2, p_mw=0., in_service=service)
        bus3 = pp.create_bus(net, vn_kv=.4, in_service=service)
        bus4 = pp.create_bus(net, vn_kv=.4, in_service=service)
        pp.create_transformer3w_from_parameters(net, bus2, bus3, bus4, 0.4, 0.4, 0.4, 100, 50, 50,
                                                3, 3, 3, 1, 1, 1, 5, 1)
        # drop them
        tb.drop_inactive_elements(net)

        sum_of_elements = 0
        for element, table in net.items():
            # skip this one since we expect items here
            if element.startswith("_") or not isinstance(table, pd.DataFrame):
                continue
            try:
                if service and (element == 'ext_grid' or (element == 'bus' and len(net.bus) == 1)):
                    # if service==True, the 1 ext_grid and its bus are not dropped
                    continue
                if len(table) > 0:
                    sum_of_elements += len(table)
                    print(element)
            except TypeError:
                # _ppc is initialized with None and clashes when checking
                continue

        assert sum_of_elements == 0
        if service:
            assert len(net.ext_grid) == 1
            assert len(net.bus) == 1
            assert bus_sl in net.bus.index.values

    net = pp.create_empty_network()

    bus0 = pp.create_bus(net, vn_kv=.4, in_service=True)
    pp.create_ext_grid(net, bus0, in_service=True)
    bus1 = pp.create_bus(net, vn_kv=.4, in_service=False)
    pp.create_line(net, bus0, bus1, length_km=1, in_service=False,
                   std_type='149-AL1/24-ST1A 10.0')
    gen0 = pp.create_gen(net, bus=bus1, p_mw=0.001)

    tb.drop_inactive_elements(net)

    assert gen0 not in net.gen.index


def test_get_connected_lines_at_bus():
    net = pp.create_empty_network()

    bus0 = pp.create_bus(net, 0.4)
    bus1 = pp.create_bus(net, 0.4)

    line0 = pp.create_line(net, bus0, bus1, length_km=1., std_type="NAYY 4x50 SE")
    line1 = pp.create_line(net, bus0, bus1, length_km=1., std_type="NAYY 4x50 SE")
    line2 = pp.create_line(net, bus0, bus1, in_service=False, length_km=1., std_type="NAYY 4x50 SE")
    line3 = pp.create_line(net, bus0, bus1, length_km=1., std_type="NAYY 4x50 SE")

    pp.create_switch(net, bus0, line0, "l")
    pp.create_switch(net, bus0, line1, "l", closed=False)
    pp.create_switch(net, bus0, line2, "l")

    lines = tb.get_connected_elements(net, "line", bus0, respect_switches=False,
                                      respect_in_service=False)

    assert set(lines) == {line0, line1, line2, line3}

    lines = tb.get_connected_elements(net, "line", bus0, respect_switches=True,
                                      respect_in_service=False)
    assert set(lines) == {line0, line2, line3}

    lines = tb.get_connected_elements(net, "line", bus0, respect_switches=True,
                                      respect_in_service=True)
    assert set(lines) == {line0, line3}

    lines = tb.get_connected_elements(net, "line", bus0, respect_switches=False,
                                      respect_in_service=True)
    assert set(lines) == {line0, line1, line3}


def test_merge_and_split_nets():
    net1 = nw.mv_oberrhein()
    # TODO there are some geodata values in oberrhein without corresponding lines
    net1.line_geodata.drop(set(net1.line_geodata.index) - set(net1.line.index), inplace=True)
    n1 = len(net1.bus)
    pp.runpp(net1)
    net2 = nw.create_cigre_network_mv()
    pp.runpp(net2)
    net = pp.merge_nets(net1, net2)
    pp.runpp(net)
    assert np.allclose(net.res_bus.vm_pu.iloc[:n1].values, net1.res_bus.vm_pu.values)
    assert np.allclose(net.res_bus.vm_pu.iloc[n1:].values, net2.res_bus.vm_pu.values)

    net3 = pp.select_subnet(net, net.bus.index[:n1], include_results=True)
    assert pp.dataframes_equal(net3.res_bus[["vm_pu"]], net1.res_bus[["vm_pu"]])

    net4 = pp.select_subnet(net, net.bus.index[n1:], include_results=True)
    assert np.allclose(net4.res_bus.vm_pu.values, net2.res_bus.vm_pu.values)


def test_overloaded_lines():
    net = pp.create_empty_network()

    bus0 = pp.create_bus(net, vn_kv=.4)
    bus1 = pp.create_bus(net, vn_kv=.4)

    pp.create_ext_grid(net, bus0)

    line0 = pp.create_line(net, bus0, bus1, length_km=1, std_type="NAYY 4x50 SE")
    line1 = pp.create_line(net, bus0, bus1, length_km=1, std_type="NA2XS2Y 1x95 RM/25 12/20 kV")
    line2 = pp.create_line(net, bus0, bus1, length_km=1, std_type="15-AL1/3-ST1A 0.4")
    pp.create_line(net, bus0, bus1, length_km=10, std_type="149-AL1/24-ST1A 10.0")

    pp.create_load(net, bus1, p_mw=0.2, q_mvar=0.05)

    pp.runpp(net)
    # test the overloaded lines by default value of max_load=100
    overloaded_lines = tb.overloaded_lines(net, max_load=100)

    assert set(overloaded_lines) == {line0, line1}

    # test the overloaded lines by a self defined value of max_load=50
    overloaded_lines = tb.overloaded_lines(net, max_load=50)

    assert set(overloaded_lines) == {line0, line1, line2}


def test_violated_buses():
    net = nw.create_cigre_network_lv()

    pp.runpp(net)

    # set the range of vm.pu
    min_vm_pu = 0.92
    max_vm_pu = 1.1

    # print out the list of violated_bus's index
    violated_bus = tb.violated_buses(net, min_vm_pu, max_vm_pu)

    assert set(violated_bus) == set(net["bus"].index[[16, 35, 36, 40]])


def test_add_zones_to_elements():
    net = nw.create_cigre_network_mv()

    # add zones to lines and switchs
    tb.add_zones_to_elements(net, elements=["line", "switch"])

    # create 2 arrays which include "zone" in lines and switches
    zone_line = net["line"]["zone"].values
    zone_switch = net["switch"]["zone"].values

    assert "CIGRE_MV" in zone_line
    assert "CIGRE_MV" in zone_switch


def test_fuse_buses():
    net = pp.create_empty_network()
    b1 = pp.create_bus(net, vn_kv=1, name="b1")
    b2 = pp.create_bus(net, vn_kv=1.5, name="b2")

    line1 = pp.create_line(net, b2, b1, length_km=1, std_type="NAYY 4x50 SE")

    pp.create_switch(net, b2, line1, et="l")
    pp.create_switch(net, b1, b2, et="b")

    pp.create_load(net, b1, p_mw=0.006)
    pp.create_load(net, b2, p_mw=0.005)

    tb.fuse_buses(net, b1, b2, drop=True)

    # assertion: elements connected to b2 are given to b1 instead
    assert net["line"]["from_bus"].at[0] == b1
    assert net["switch"]["bus"].at[0] == b1
    assert net["load"]["bus"].at[1] == b1
    # assertion: b2 not in net.bus table if drop=True
    assert b2 not in net.bus.index


def test_close_switch_at_line_with_two_open_switches():
    net = pp.create_empty_network()

    bus1 = pp.create_bus(net, vn_kv=.4)
    bus2 = pp.create_bus(net, vn_kv=.4)
    bus3 = pp.create_bus(net, vn_kv=.4)

    line1 = pp.create_line(net, bus2, bus3, length_km=1., std_type="NAYY 4x50 SE")
    line2 = pp.create_line(net, bus2, bus3, length_km=1., std_type="NAYY 4x50 SE")
    pp.create_line(net, bus2, bus3, length_km=1., std_type="NAYY 4x50 SE")  # line3

    pp.create_switch(net, bus1, bus2, et="b", closed=True)  # sw0

    pp.create_switch(net, bus2, line1, et="l", closed=False)  # sw1
    pp.create_switch(net, bus3, line1, et="l", closed=False)  # sw2

    pp.create_switch(net, bus2, line2, et="l", closed=True)  # sw3
    pp.create_switch(net, bus3, line2, et="l", closed=False)  # sw4

    pp.create_switch(net, bus3, line2, et="l", closed=True)  # sw5
    pp.create_switch(net, bus3, line2, et="l", closed=True)  # sw6

    tb.close_switch_at_line_with_two_open_switches(net)

    # assertion: sw2 closed
    assert net.switch.closed.loc[1]


def test_pq_from_cosphi():
    p, q = pp.pq_from_cosphi(1 / 0.95, 0.95, "ind", "load")
    assert np.isclose(p, 1)
    assert np.isclose(q, 0.3286841051788632)

    s = np.array([1, 1, 1])
    cosphi = np.array([1, 0.5, 0])
    pmode = np.array(["load", "load", "load"])
    qmode = np.array(["ind", "ind", "ind"])
    p, q = pp.pq_from_cosphi(s, cosphi, qmode, pmode)
    excpected_values = (np.array([1, 0.5, 0]), np.array([0, 0.8660254037844386, 1]))
    assert np.allclose(p, excpected_values[0])
    assert np.allclose(q, excpected_values[1])

    pmode = "gen"
    p, q = pp.pq_from_cosphi(s, cosphi, qmode, pmode)
    assert np.allclose(p, excpected_values[0])
    assert np.allclose(q, -excpected_values[1])

    qmode = "cap"
    p, q = pp.pq_from_cosphi(s, cosphi, qmode, pmode)
    assert np.allclose(p, excpected_values[0])
    assert np.allclose(q, excpected_values[1])

    try:
        pp.pq_from_cosphi(1, 0.95, "ohm", "gen")
        bool_ = False
    except ValueError:
        bool_ = True
    assert bool_

    p, q = pp.pq_from_cosphi(0, 0.8, "cap", "gen")
    assert np.isclose(p, 0)
    assert np.isclose(q, 0)


def test_cosphi_from_pq():
    cosphi, s, qmode, pmode = pp.cosphi_from_pq(1, 0.4)
    assert np.isclose(cosphi, 0.9284766908852593)
    assert np.isclose(s, 1.077032961426901)
    assert qmode == 'ind'
    assert pmode == 'load'

    p = np.array([1, 1, 1, 1, 1, 0, 0, 0, -1, -1, -1])
    q = np.array([1, -1, 0, 0.5, -0.5, 1, -1, 0, 1, -1, 0])
    cosphi, s, qmode, pmode = pp.cosphi_from_pq(p, q)
    assert np.allclose(cosphi[[0, 1, 8, 9]], 2 ** 0.5 / 2)
    assert np.allclose(cosphi[[3, 4]], 0.89442719)
    assert np.allclose(cosphi[[2, 10]], 1)
    assert pd.Series(cosphi[[5, 6, 7]]).isnull().all()
    assert np.allclose(s, (p ** 2 + q ** 2) ** 0.5)
    assert all(pmode == np.array(["load"] * 5 + ["undef"] * 3 + ["gen"] * 3))
    ind_cap_ohm = ["ind", "cap", "ohm"]
    assert all(qmode == np.array(ind_cap_ohm + ["ind", "cap"] + ind_cap_ohm * 2))


def test_create_replacement_switch_for_branch():
    net = pp.create_empty_network()

    bus0 = pp.create_bus(net, vn_kv=0.4)
    bus1 = pp.create_bus(net, vn_kv=0.4)
    bus2 = pp.create_bus(net, vn_kv=0.4)
    bus3 = pp.create_bus(net, vn_kv=0.4)

    pp.create_ext_grid(net, bus0, vm_pu=0.4)

    line0 = pp.create_line(net, bus0, bus1, length_km=1, std_type="NAYY 4x50 SE")
    line1 = pp.create_line(net, bus2, bus3, length_km=1, std_type="NAYY 4x50 SE")
    impedance0 = pp.create_impedance(net, bus1, bus2, 0.01, 0.01, sn_mva=100)
    impedance1 = pp.create_impedance(net, bus1, bus2, 0.01, 0.01, sn_mva=100)

    pp.create_load(net, bus2, 0.001)

    pp.runpp(net)

    # look that the switch is created properly
    tb.create_replacement_switch_for_branch(net, 'line', line0)
    tb.create_replacement_switch_for_branch(net, 'impedance', impedance0)
    net.line.in_service.at[line0] = False
    net.impedance.in_service.at[impedance0] = False

    assert 'REPLACEMENT_line_0' in net.switch.name.values
    assert 'REPLACEMENT_impedance_0' in net.switch.name.values
    assert net.switch.closed.at[0]
    assert net.switch.closed.at[1]
    pp.runpp(net)

    # look that the switch is created with the correct closed status
    net.line.in_service.at[line1] = False
    net.impedance.in_service.at[impedance1] = False
    tb.create_replacement_switch_for_branch(net, 'line', line1)
    tb.create_replacement_switch_for_branch(net, 'impedance', impedance1)

    assert 'REPLACEMENT_line_1' in net.switch.name.values
    assert 'REPLACEMENT_impedance_1' in net.switch.name.values
    assert ~net.switch.closed.at[2]
    assert ~net.switch.closed.at[3]


@pytest.fixture
def net():
    net = pp.create_empty_network()

    bus0 = pp.create_bus(net, vn_kv=0.4)
    bus1 = pp.create_bus(net, vn_kv=0.4)
    bus2 = pp.create_bus(net, vn_kv=0.4)
    bus3 = pp.create_bus(net, vn_kv=0.4)
    bus4 = pp.create_bus(net, vn_kv=0.4)
    bus5 = pp.create_bus(net, vn_kv=0.4)
    bus6 = pp.create_bus(net, vn_kv=0.4)

    pp.create_ext_grid(net, bus0, vm_pu=0.4)

    pp.create_line(net, bus0, bus1, length_km=0, std_type="NAYY 4x50 SE")  # line0
    pp.create_line_from_parameters(net, bus2, bus3, length_km=1, r_ohm_per_km=0, x_ohm_per_km=0.1,
                                   c_nf_per_km=0, max_i_ka=1)  # line1
    pp.create_line_from_parameters(net, bus3, bus4, length_km=1, r_ohm_per_km=0, x_ohm_per_km=0,
                                   c_nf_per_km=0, max_i_ka=1)  # line2

    pp.create_impedance(net, bus1, bus2, 0.01, 0.01, sn_mva=100)  # impedance0
    pp.create_impedance(net, bus4, bus5, 0, 0, sn_mva=100)  # impedance1
    pp.create_impedance(net, bus5, bus6, 0, 0, rtf_pu=0.1, sn_mva=100)  # impedance2
    return net


def test_for_line_with_zero_length(net):
    tb.replace_zero_branches_with_switches(net, elements=('line',), zero_impedance=False)
    assert 'REPLACEMENT_line_0' in net.switch.name.values
    assert ~net.line.in_service.at[0]
    assert 'REPLACEMENT_line_2' not in net.switch.name.values


def test_drop(net):
    tb.replace_zero_branches_with_switches(net, elements=('line', 'impedance'), drop_affected=True)
    assert len(net.line) == 1
    assert len(net.impedance) == 2


def test_in_service_only(net):
    tb.replace_zero_branches_with_switches(net, elements=('line',))
    assert len(net.switch.loc[net.switch.name == 'REPLACEMENT_line_0']) == 1
    tb.replace_zero_branches_with_switches(net, elements=('line',), in_service_only=False)
    assert len(net.switch.loc[net.switch.name == 'REPLACEMENT_line_0']) == 2
    assert ~net.switch.closed.at[2]


def test_line_with_zero_impediance(net):
    # test for line with zero impedance
    tb.replace_zero_branches_with_switches(net, elements=('line',), zero_length=False)
    assert 'REPLACEMENT_line_1' not in net.switch.name.values
    assert 'REPLACEMENT_line_2' in net.switch.name.values


def test_impedance(net):
    tb.replace_zero_branches_with_switches(net, elements=('impedance',), zero_length=False,
                                           zero_impedance=True, in_service_only=True)
    assert 'REPLACEMENT_impedance_0' not in net.switch.name.values
    assert 'REPLACEMENT_impedance_1' in net.switch.name.values
    assert 'REPLACEMENT_impedance_2' not in net.switch.name.values


def test_all(net):
    tb.replace_zero_branches_with_switches(net, elements=('impedance', 'line'), zero_length=True,
                                           zero_impedance=True, in_service_only=True)
    assert 'REPLACEMENT_impedance_1' in net.switch.name.values
    assert 'REPLACEMENT_line_0' in net.switch.name.values
    assert 'REPLACEMENT_line_2' in net.switch.name.values
    assert ~net.line.in_service.at[0]
    assert net.line.in_service.at[1]
    assert ~net.line.in_service.at[2]
    assert 'REPLACEMENT_impedance_0' not in net.switch.name.values
    assert 'REPLACEMENT_impedance_2' not in net.switch.name.values
    assert 'REPLACEMENT_line_1' not in net.switch.name.values
    assert net.impedance.in_service.at[0]
    assert ~net.impedance.in_service.at[1]
    assert net.impedance.in_service.at[2]


def test_get_element_indices():
    net = nw.example_multivoltage()
    idx1 = pp.get_element_indices(net, "bus", ["Bus HV%i" % i for i in range(1, 4)])
    idx2 = pp.get_element_indices(net, ["bus", "line"], "HV", exact_match=False)
    idx3 = pp.get_element_indices(net, ["bus", "line"], ["Bus HV3", "MV Line6"])
    assert [32, 33, 34] == idx1
    assert ([32, 33, 34, 35] == idx2[0]).all()
    assert ([0, 1, 2, 3, 4, 5] == idx2[1]).all()
    assert [34, 11] == idx3


def test_next_bus():
    net = pp.create_empty_network()

    bus0 = pp.create_bus(net, vn_kv=110)
    bus1 = pp.create_bus(net, vn_kv=20)
    bus2 = pp.create_bus(net, vn_kv=10)
    bus3 = pp.create_bus(net, vn_kv=0.4)
    bus4 = pp.create_bus(net, vn_kv=0.4)
    bus5 = pp.create_bus(net, vn_kv=20)

    trafo0 = pp.create_transformer3w(net, hv_bus=bus0, mv_bus=bus1, lv_bus=bus2, name='trafo0',
                                     std_type='63/25/38 MVA 110/20/10 kV')
    trafo1 = pp.create_transformer(net, hv_bus=bus2, lv_bus=bus3, std_type='0.4 MVA 10/0.4 kV')

    line1 = pp.create_line(net, from_bus=bus3, to_bus=bus4, length_km=20.1,
                           std_type='24-AL1/4-ST1A 0.4', name='line1')

    # switch0=pp.create_switch(net, bus = bus0, element = trafo0, et = 't3') #~~~~~ not implementable now
    switch1 = pp.create_switch(net, bus=bus1, element=bus5, et='b')
    switch2 = pp.create_switch(net, bus=bus2, element=trafo1, et='t')
    switch3 = pp.create_switch(net, bus=bus3, element=line1, et='l')

    # assert tb.next_bus(net,bus0,trafo0,et='trafo3w')==bus1                         # not implemented in existing toolbox
    # assert tb.next_bus(net,bus0,trafo0,et='trafo3w',choice_for_trafo3w='lv')==bus2 # not implemented in existing toolbox
    assert tb.next_bus(net, bus1, switch1, et='switch') == bus5  # Switch with bus2bus connection
    # assert not tb.next_bus(net,bus2,switch2,et='switch')==bus3  # Switch with bus2trafo connection:- gives trasformer id instead of bus id
    assert tb.next_bus(net, bus2, trafo1, et='trafo') == bus3
    # assert tb.next_bus(net,bus3,switch3,et='switch') ==bus4  # Switch with bus2line connection :- gives line id instead of bus id
    assert tb.next_bus(net, bus3, line1, et='line') == bus4


def test_get_connected_buses():
    net = pp.create_empty_network()

    bus0 = pp.create_bus(net, vn_kv=110)
    bus1 = pp.create_bus(net, vn_kv=20)
    bus2 = pp.create_bus(net, vn_kv=10)
    bus3 = pp.create_bus(net, vn_kv=0.4)
    bus4 = pp.create_bus(net, vn_kv=0.4)
    bus5 = pp.create_bus(net, vn_kv=20)

    trafo0 = pp.create_transformer3w(net, hv_bus=bus0, mv_bus=bus1, lv_bus=bus2, name='trafo0',
                                     std_type='63/25/38 MVA 110/20/10 kV')
    trafo1 = pp.create_transformer(net, hv_bus=bus2, lv_bus=bus3, std_type='0.4 MVA 10/0.4 kV')

    line1 = pp.create_line(net, from_bus=bus3, to_bus=bus4, length_km=20.1,
                           std_type='24-AL1/4-ST1A 0.4', name='line1')

    # switch0=pp.create_switch(net, bus = bus0, element = trafo0, et = 't3') #~~~~~ not implementable
    switch1 = pp.create_switch(net, bus=bus1, element=bus5, et='b')
    switch2 = pp.create_switch(net, bus=bus2, element=trafo1, et='t')
    switch3 = pp.create_switch(net, bus=bus3, element=line1, et='l')

    assert list(tb.get_connected_buses(net, [bus0])) == [bus1, bus2]  # trafo3w has not been implemented in the function
    assert list(tb.get_connected_buses(net, [bus1])) == [bus0, bus2,
                                                         bus5]  # trafo3w has not been implemented in the function
    assert list(tb.get_connected_buses(net, [bus2])) == [bus0, bus1,
                                                         bus3]  # trafo3w has not been implemented in the function
    assert list(tb.get_connected_buses(net, [bus3])) == [bus2, bus4]
    assert list(tb.get_connected_buses(net, [bus4])) == [bus3]
    assert list(tb.get_connected_buses(net, [bus5])) == [bus1]

    assert list(tb.get_connected_buses(net, [bus0, bus1])) == [bus2, bus5]
    assert list(tb.get_connected_buses(net, [bus2, bus3])) == [bus0, bus1, bus4]


def test_drop_elements_at_buses():
    net = pp.create_empty_network()

    bus0 = pp.create_bus(net, vn_kv=110)
    bus1 = pp.create_bus(net, vn_kv=20)
    bus2 = pp.create_bus(net, vn_kv=10)
    bus3 = pp.create_bus(net, vn_kv=0.4)
    bus4 = pp.create_bus(net, vn_kv=0.4)
    bus5 = pp.create_bus(net, vn_kv=20)

    trafo0 = pp.create_transformer3w(net, hv_bus=bus0, mv_bus=bus1, lv_bus=bus2, name='trafo0',
                                     std_type='63/25/38 MVA 110/20/10 kV')
    trafo1 = pp.create_transformer(net, hv_bus=bus2, lv_bus=bus3, std_type='0.4 MVA 10/0.4 kV')

    line1 = pp.create_line(net, from_bus=bus3, to_bus=bus4, length_km=20.1,
                           std_type='24-AL1/4-ST1A 0.4', name='line1')

    # switch0=pp.create_switch(net, bus = bus0, element = trafo0, et = 't3') #~~~~~ not implementable now
    switch1 = pp.create_switch(net, bus=bus1, element=bus5, et='b')
    switch2 = pp.create_switch(net, bus=bus2, element=trafo1, et='t')
    switch3 = pp.create_switch(net, bus=bus3, element=line1, et='l')
    # bus id needs to be entered as iterable, not done in the function
    tb.drop_elements_at_buses(net, [bus5])
    assert len(net.switch) == 2
    assert len(net.trafo) == 1
    assert len(net.trafo3w) == 1
    assert len(net.line) == 1
    tb.drop_elements_at_buses(net, [bus4])
    assert len(net.switch) == 1
    assert len(net.line) == 0
    assert len(net.trafo) == 1
    assert len(net.trafo3w) == 1
    tb.drop_elements_at_buses(net, [bus3])
    assert len(net.switch) == 0
    assert len(net.line) == 0
    assert len(net.trafo) == 0
    assert len(net.trafo3w) == 1
    tb.drop_elements_at_buses(net, [bus2])
    assert len(net.switch) == 0
    assert len(net.line) == 0
    assert len(net.trafo) == 0
    assert len(net.trafo3w) == 0
    tb.drop_elements_at_buses(net, [bus1])
    assert len(net.switch) == 0
    assert len(net.line) == 0
    assert len(net.trafo) == 0
    assert len(net.trafo3w) == 0


def test_impedance_line_replacement():
    # create test net
    net1 = pp.create_empty_network(sn_mva=1.1)
    pp.create_buses(net1, 2, 10)
    pp.create_ext_grid(net1, 0)
    pp.create_impedance(net1, 0, 1, 0.1, 0.1, 8.7e-3)
    pp.create_load(net1, 1, 7e-3, 2e-3)

    # validate loadflow results
    pp.runpp(net1)

    net2 = copy.deepcopy(net1)
    pp.replace_impedance_by_line(net2)

    pp.runpp(net2)

    assert pp.nets_equal(net1, net2, exclude_elms={"line", "impedance"})  # Todo: exclude_elms
    cols = ["p_from_mw", "q_from_mvar", "p_to_mw", "q_to_mvar", "pl_mw", "ql_mvar", "i_from_ka",
            "i_to_ka"]
    assert np.allclose(net1.res_impedance[cols].values, net2.res_line[cols].values)

    net3 = copy.deepcopy(net2)
    pp.replace_line_by_impedance(net3)

    pp.runpp(net3)

    assert pp.nets_equal(net2, net3, exclude_elms={"line", "impedance"})
    assert np.allclose(net3.res_impedance[cols].values, net2.res_line[cols].values)


def test_replace_ext_grid_gen():
    net = nw.example_simple()
    pp.runpp(net)
    assert list(net.res_ext_grid.index.values) == [0]

    # replace_ext_grid_by_gen
    pp.replace_ext_grid_by_gen(net, 0)
    assert not net.ext_grid.shape[0]
    assert not net.res_ext_grid.shape[0]
    assert np.allclose(net.gen.vm_pu.values, [1.03, 1.02])
    assert net.res_gen.p_mw.dropna().shape[0] == 2

    # replace_gen_by_ext_grid
    pp.replace_gen_by_ext_grid(net)
    assert not net.gen.shape[0]
    assert not net.res_gen.shape[0]
    assert net.ext_grid.va_degree.dropna().shape[0] == 2
    assert any(np.isclose(net.ext_grid.va_degree.values, 0))
    assert net.res_ext_grid.p_mw.dropna().shape[0] == 2


def test_replace_gen_sgen():
    net = nw.case9()
    vm_set = [1.03, 1.02]
    net.gen["vm_pu"] = vm_set
    pp.runpp(net)
    assert list(net.res_gen.index.values) == [0, 1]

    # replace_gen_by_sgen
    pp.replace_gen_by_sgen(net)
    assert not net.gen.shape[0]
    assert not net.res_gen.shape[0]
    assert not np.allclose(net.sgen.q_mvar.values, 0)
    assert net.res_gen.shape[0] == 0
    pp.runpp(net)
    assert np.allclose(net.res_bus.loc[net.sgen.bus, "vm_pu"].values, vm_set)

    # replace_sgen_by_gen
    net2 = copy.deepcopy(net)
    pp.replace_sgen_by_gen(net2, [1])
    assert net2.gen.shape[0] == 1
    assert net2.res_gen.shape[0] == 1
    assert net2.gen.shape[0] == 1
    assert net2.res_gen.shape[0] == 1

    pp.replace_sgen_by_gen(net, 1)
    assert pp.nets_equal(net, net2)


def test_get_connected_elements_dict():
    net = nw.example_simple()
    conn = pp.get_connected_elements_dict(net, [0])
    assert conn == {"line": [0], 'ext_grid': [0], 'bus': [1]}
    conn = pp.get_connected_elements_dict(net, [3, 4])
    assert conn == {'line': [1, 3], 'switch': [1, 2, 7], 'trafo': [0], 'bus': [2, 5, 6]}


def test_replace_ward_by_internal_elements():
    net = nw.example_simple()
    pp.create_ward(net, 1, 10, 5, -20, -10, name="ward_1")
    pp.create_ward(net, 5, 6, 8, 10, 5, name="ward_2")
    pp.create_ward(net, 6, -1, 9, 11, 6, name="ward_3", in_service=False)
    pp.runpp(net)
    net_org = copy.deepcopy(net)
    pp.replace_ward_by_internal_elements(net)
    for elm in ["load", "shunt"]:
        assert net[elm].shape[0] == 4
    res_load_created, res_shunt_created = copy.deepcopy(net.res_load), copy.deepcopy(net.res_shunt)
    pp.runpp(net)
    assert (net_org.res_ext_grid.p_mw == net.res_ext_grid.p_mw).all()
    assert (net_org.res_ext_grid.q_mvar == net.res_ext_grid.q_mvar).all()
    assert (res_load_created.values == net.res_load.values).all()
    assert (res_shunt_created.values == net.res_shunt.values).all()

    net = nw.example_simple()
    pp.create_ward(net, 1, 10, 5, -20, -10, name="ward_1")
    pp.create_ward(net, 5, 6, 8, 10, 5, name="ward_2")
    pp.create_ward(net, 6, -1, 9, 11, 6, name="ward_3", in_service=False)
    pp.runpp(net)
    net_org = copy.deepcopy(net)
    pp.replace_ward_by_internal_elements(net, [1])
    for elm in ["load", "shunt"]:
        assert net[elm].shape[0] == 2
    res_load_created, res_shunt_created = copy.deepcopy(net.res_load), copy.deepcopy(net.res_shunt)
    pp.runpp(net)
    assert (net_org.res_ext_grid.p_mw == net.res_ext_grid.p_mw).all()
    assert (net_org.res_ext_grid.q_mvar == net.res_ext_grid.q_mvar).all()
    assert (res_load_created.values == net.res_load.values).all()
    assert (res_shunt_created.values == net.res_shunt.values).all()


def test_replace_xward_by_internal_elements():
    net = nw.example_simple()
    pp.create_xward(net, 1, 10, 5, -20, -10, 0.1, 0.55, 1.02, name="xward_1")
    pp.create_xward(net, 5, 6, 8, 10, 5, 0.009, 0.678, 1.03, name="xward_2")
    pp.create_xward(net, 6, 6, 8, 10, 5, 0.009, 0.678, 1.03, in_service=False, name="xward_3")
    pp.runpp(net)
    net_org = copy.deepcopy(net)
    pp.replace_xward_by_internal_elements(net)
    pp.runpp(net)
    assert abs(max(net_org.res_ext_grid.p_mw - net.res_ext_grid.p_mw)) < 1e-10
    assert abs(max(net_org.res_ext_grid.q_mvar - net.res_ext_grid.q_mvar)) < 1e-10

    net = nw.example_simple()
    pp.create_xward(net, 1, 10, 5, -20, -10, 0.1, 0.55, 1.02, name="xward_1")
    pp.create_xward(net, 5, 6, 8, 10, 5, 0.009, 0.678, 1.03, name="xward_2")
    pp.create_xward(net, 6, 6, 8, 10, 5, 0.009, 0.678, 1.03, in_service=False, name="xward_3")
    pp.runpp(net)
    net_org = copy.deepcopy(net)
    pp.replace_xward_by_internal_elements(net, [0, 1])
    pp.runpp(net)
    assert abs(max(net_org.res_ext_grid.p_mw - net.res_ext_grid.p_mw)) < 1e-10
    assert abs(max(net_org.res_ext_grid.q_mvar - net.res_ext_grid.q_mvar)) < 1e-10


if __name__ == "__main__":
<<<<<<< HEAD
    if 0:
        pytest.main([__file__, "-xs"])
    else:
#        test_replace_ext_grid_gen()
#        test_replace_gen_sgen()
#        test_get_connected_elements_dict()
        pass
=======
    pytest.main([__file__, "-xs"])
>>>>>>> 0fdf9c08
<|MERGE_RESOLUTION|>--- conflicted
+++ resolved
@@ -989,14 +989,4 @@
 
 
 if __name__ == "__main__":
-<<<<<<< HEAD
-    if 0:
-        pytest.main([__file__, "-xs"])
-    else:
-#        test_replace_ext_grid_gen()
-#        test_replace_gen_sgen()
-#        test_get_connected_elements_dict()
-        pass
-=======
-    pytest.main([__file__, "-xs"])
->>>>>>> 0fdf9c08
+    pytest.main([__file__, "-xs"])