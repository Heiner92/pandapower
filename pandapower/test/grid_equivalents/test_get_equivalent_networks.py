import pytest
from copy import deepcopy
import pandapower as pp
import pandapower.networks as pn
import pandapower.grid_equivalents
import logging


def test_networks():
    epsilon = 1e-4
    """
    Attention:

    the epsilon value depends on the "tolerance_mva" by the power flow calculation.
    (please confirm the tolerance_mva-value in the function "try_runpp" of
    "get_equivalent.py")

    if tolerance_mva = 1e-8, this test mit epsilon=1e-6 should work.
    if tolerance_mva = 1e-6, we should hier give a bigger value, e.g. epsilon = 1e-5

    """

    for eq_type in ["xward", "rei", "ward"]:
        # case9
        for sn_mva in [1.0, 23.0, 89.0]:
            net = pn.case9()
            net.sn_mva = sn_mva
            pp.runpp(net)
            logging.debug('test with case9:')

            max_error, related_values = get_max_error(
                net, eq_type, boundary_buses=[3], internal_buses=[0], return_internal=True)
            assert max_error < epsilon

            max_error, related_values = get_max_error(
                net, eq_type, boundary_buses=[4, 8], internal_buses=[0], return_internal=True)
            assert max_error < epsilon

            max_error, related_values = get_max_error(
                net, eq_type, boundary_buses=[4, 8], internal_buses=[0], return_internal=True,
                buses_out_of_service=[6])
            assert max_error < epsilon

            max_error, related_values = get_max_error(
                net, eq_type, boundary_buses=[3, 4], internal_buses=[0], return_internal=True,
                switch_changes=[['l', 5, 4]])
            assert max_error < epsilon

            max_error, related_values = get_max_error(
                net, eq_type, boundary_buses=[3, 8], internal_buses=[], return_internal=False)
            assert max_error < epsilon

            max_error, related_values = get_max_error(
                net, eq_type, boundary_buses=[4, 6], internal_buses=[0], return_internal=True,
                switch_changes=[["b", 4, 8]])
            assert max_error < epsilon

            max_error, related_values = get_max_error(
                net, eq_type, boundary_buses=[3, 4, 6], internal_buses=[1], return_internal=False)
            assert max_error < epsilon

            max_error, related_values = get_max_error(
                net, eq_type, boundary_buses=[3, 5], internal_buses=[2, 4, 0], return_internal=True)
            assert max_error < epsilon

            # case30
            logging.debug('test with case30:')
            net = pn.case30()
            net.sn_mva = sn_mva
            pp.runpp(net)

            max_error, related_values = get_max_error(
                net, eq_type, boundary_buses=[8], internal_buses=[0], return_internal=True,
                buses_out_of_service=[9])
            assert max_error < epsilon

            max_error, related_values = get_max_error(
                net, eq_type, boundary_buses=[1, 2], internal_buses=[0], return_internal=True)
            assert max_error <= epsilon

            max_error, related_values = get_max_error(
                net, eq_type, boundary_buses=[3, 9, 22], internal_buses=[0], return_internal=True,
                switch_changes=[['b', 11, 19]])
            assert max_error <= epsilon

            max_error, related_values = get_max_error(
                net, eq_type, boundary_buses=[21, 22, 26], internal_buses=[0, 20], return_internal=True,
                switch_changes=[['b', 22, 18], ['l', 21, 30]])
            assert max_error <= epsilon

            max_error, related_values = get_max_error(
                net, eq_type, boundary_buses=[3, 16, 19, 22], internal_buses=[0, 20],
                return_internal=True)
            assert max_error <= epsilon

            max_error, related_values = get_max_error(
                net, eq_type, boundary_buses=[5, 16, 18, 23, 27], internal_buses=[0, 24],
                return_internal=True, buses_out_of_service=[9, 28])
            assert max_error <= epsilon

            # case39
            logging.debug('test with case39:')
            net = pn.case39()
            net.sn_mva = sn_mva
            pp.runpp(net)
            max_error, related_values = get_max_error(
                net, eq_type, boundary_buses=[1, 7], internal_buses=[0], return_internal=False,
                buses_out_of_service=[4, 8], switch_changes=[['b', 2, 25]])
            assert max_error <= epsilon

            max_error, related_values = get_max_error(
                net, eq_type, boundary_buses=[15, 25], internal_buses=[30], return_internal=True,
                switch_changes=[['t', 11, 4], ['t', 11, 3]])
            assert max_error <= epsilon

            # case118
            logging.debug('case118:')
            net = pn.case118()
            net.sn_mva = sn_mva
            pp.runpp(net)
            va_degree = eq_type != "xward"
            max_error, related_values = get_max_error(
                net, eq_type, boundary_buses=[7], internal_buses=[0], return_internal=True,
                va_degree=va_degree)
            assert max_error <= epsilon

            max_error, related_values = get_max_error(
                net, eq_type, boundary_buses=[4, 14, 15], internal_buses=[0], return_internal=True,
                va_degree=va_degree)
            assert max_error <= epsilon

            max_error, related_values = get_max_error(
                net, eq_type, boundary_buses=[4, 14, 15], internal_buses=[68], return_internal=True,
                va_degree=va_degree)
            assert max_error <= epsilon

            max_error, related_values = get_max_error(
                net, eq_type, boundary_buses=[18, 22, 37, 64], internal_buses=[68],
                return_internal=True, buses_out_of_service=[32], va_degree=va_degree)
            assert max_error <= epsilon

            max_error, related_values = get_max_error(
                net, eq_type, boundary_buses=[18, 20, 25, 26, 29, 31], internal_buses=[68],
                return_internal=True, va_degree=va_degree)
            assert max_error <= epsilon

            max_error, related_values = get_max_error(
                net, eq_type, boundary_buses=[70, 69, 67, 48, 44], internal_buses=[68],
                return_internal=True, va_degree=va_degree)
            assert max_error <= epsilon

            max_error, related_values = get_max_error(
                net, eq_type, boundary_buses=[39, 42, 48, 65, 69, 70], internal_buses=[68],
                return_internal=True, va_degree=va_degree)
            assert max_error <= epsilon


def get_max_error(net, eq_type, boundary_buses, internal_buses, return_internal,
                  buses_out_of_service=[], switch_changes=[], **kwargs):
    # --- topology adaption
    if switch_changes:
        net = deepcopy(net)
        for i in range(len(switch_changes)):
            pp.create_switch(net, bus=switch_changes[i][1], element=switch_changes[i][2],
                             et=switch_changes[i][0])
    pp.runpp(net)
    #  --- get net_eq
    net_eq = pp.grid_equivalents.get_equivalent(net, eq_type, boundary_buses, internal_buses,
                                                return_internal=return_internal,
                                                calculate_voltage_angles=True)

    # --- calulate max. error
    max_error, related_values = calc_max_error(net, net_eq, return_internal, **kwargs)
    return max_error, related_values


def calc_max_error(net_org, net_eq, return_internal, va_degree=True):
    max_error = 0
    related_values = ""
    i_buses = net_eq.bus_lookups["origin_all_internal_buses"]
    reserved_buses = net_eq.bus.index.tolist()
    res_bus_parameter_to_compare = ["vm_pu", "p_mw", "q_mvar"]
    if va_degree:
        res_bus_parameter_to_compare += ["va_degree"]

    if return_internal and len(set(reserved_buses) & set(i_buses)):
        related_buses = net_eq.bus_lookups["origin_all_internal_buses"]

        if len(related_buses):
            for para in res_bus_parameter_to_compare:
                max_para_error = max(abs(net_eq.res_bus[para][related_buses].values -
                                         net_org.res_bus[para][related_buses].values))
                if max_para_error > max_error:
                    max_error = max_para_error
                    related_values = para
    else:
        related_buses = net_eq.bus_lookups["bus_lookup_pd"]["b_area_buses"]
        for para in ["vm_pu"]:
            max_para_error = max(abs(net_eq.res_bus[para][related_buses].values -
                                     net_org.res_bus[para][related_buses].values))
            if max_para_error > max_error:
                max_error = max_para_error
                related_values = para

    return max_error, related_values


if __name__ == "__main__":
<<<<<<< HEAD
    pytest.main(['-x', __file__])
=======
    pytest.main([__file__, "-xs"])
>>>>>>> bf4a3dac
<|MERGE_RESOLUTION|>--- conflicted
+++ resolved
@@ -206,8 +206,4 @@
 
 
 if __name__ == "__main__":
-<<<<<<< HEAD
-    pytest.main(['-x', __file__])
-=======
-    pytest.main([__file__, "-xs"])
->>>>>>> bf4a3dac
+    pytest.main([__file__, "-xs"])