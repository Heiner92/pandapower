--- conflicted
+++ resolved
@@ -1,117 +1,109 @@
-# -*- coding: utf-8 -*-
-
-# Copyright (c) 2016-2023 by University of Kassel and Fraunhofer Institute for Energy Economics
-# and Energy System Technology (IEE), Kassel. All rights reserved.
-
-
-import pytest
-
-import pandapower as pp
-import pandapower.shortcircuit as sc
-
-
-@pytest.fixture
-def net_transformer():
-    net = pp.create_empty_network(sn_mva=2)
-    b1a = pp.create_bus(net, vn_kv=10.)
-    b1b = pp.create_bus(net, vn_kv=10.)
-    b2 = pp.create_bus(net, vn_kv=.4)
-    pp.create_bus(net, vn_kv=0.4, in_service=False)  # add out of service bus to test oos indexing
-    pp.create_ext_grid(net, b1a, s_sc_max_mva=100., s_sc_min_mva=40., rx_min=0.1, rx_max=0.1)
-    pp.create_switch(net, b1a, b1b, et="b")
-    pp.create_transformer_from_parameters(net, b1b, b2, vn_hv_kv=11., vn_lv_kv=0.42, vk_percent=6.,
-                                          vkr_percent=0.5, pfe_kw=14, shift_degree=0.0,
-<<<<<<< HEAD
-                                          tap_side="hv", tap_neutral=0, tap_min=-2, tap_max=2, tap_pos=2,
-                                          tap_step_percent=2.5, parallel=2, sn_mva=0.4, i0_percent=0.5)
-    pp.create_shunt(net, b2, q_mvar=0.050, p_mw=0.0500)  # adding a shunt shouldn't change the result
-=======
-                                          tap_side="hv", tap_neutral=0, tap_min=-2, tap_max=2,
-                                          tap_pos=2,
-                                          tap_step_percent=2.5, parallel=2, sn_mva=0.4,
-                                          i0_percent=0.5)
-    pp.create_shunt(net, b2, q_mvar=0.050,
-                    p_mw=0.0500)  # adding a shunt shouldn't change the result
->>>>>>> 9a6de50e
-    return net
-
-
-def test_max_10_trafo(net_transformer):
-    net = net_transformer
-    sc.calc_sc(net, case='max', ip=True, ith=True, lv_tol_percent=10.)
-    assert (abs(net.res_bus_sc.ikss_ka.at[0] - 5.77350301940194) < 1e-5)
-    assert (abs(net.res_bus_sc.ikss_ka.at[1] - 5.77350301940194) < 1e-5)
-    assert (abs(net.res_bus_sc.ikss_ka.at[2] - 16.992258758) < 1e-5)
-
-    assert (abs(net.res_bus_sc.ip_ka.at[0] - 14.25605) < 1e-5)
-    assert (abs(net.res_bus_sc.ip_ka.at[1] - 14.25605) < 1e-5)
-    assert (abs(net.res_bus_sc.ip_ka.at[2] - 42.739927153) < 1e-5)
-
-    assert (abs(net.res_bus_sc.ith_ka.at[0] - 5.8711913689) < 1e-5)
-    assert (abs(net.res_bus_sc.ith_ka.at[1] - 5.8711913689) < 1e-5)
-    assert (abs(net.res_bus_sc.ith_ka.at[2] - 17.328354145) < 1e-5)
-
-
-def test_max_6_trafo(net_transformer):
-    net = net_transformer
-    sc.calc_sc(net, case='max', ip=True, ith=True, lv_tol_percent=6.)
-    assert (abs(net.res_bus_sc.ikss_ka.at[0] - 5.77350301940194) < 1e-5)
-    assert (abs(net.res_bus_sc.ikss_ka.at[1] - 5.77350301940194) < 1e-5)
-    assert (abs(net.res_bus_sc.ikss_ka.at[2] - 16.905912296) < 1e-5)
-
-    assert (abs(net.res_bus_sc.ip_ka.at[0] - 14.256046241) < 1e-5)
-    assert (abs(net.res_bus_sc.ip_ka.at[1] - 14.256046241) < 1e-5)
-    assert (abs(net.res_bus_sc.ip_ka.at[2] - 42.518706441) < 1e-5)
-
-    assert (abs(net.res_bus_sc.ith_ka.at[0] - 5.8711913689) < 1e-5)
-    assert (abs(net.res_bus_sc.ith_ka.at[1] - 5.8711913689) < 1e-5)
-    assert (abs(net.res_bus_sc.ith_ka.at[2] - 17.240013111) < 1e-5)
-
-
-def test_min_10_trafo(net_transformer):
-    net = net_transformer
-    sc.calc_sc(net, case='min', ip=True, ith=True, lv_tol_percent=10.)
-    assert (abs(net.res_bus_sc.ikss_ka.at[0] - 2.309401) < 1e-5)
-    assert (abs(net.res_bus_sc.ikss_ka.at[1] - 2.309401) < 1e-5)
-    assert (abs(net.res_bus_sc.ikss_ka.at[2] - 12.912468695) < 1e-5)
-
-    assert (abs(net.res_bus_sc.ip_ka.at[0] - 5.702418) < 1e-5)
-    assert (abs(net.res_bus_sc.ip_ka.at[1] - 5.702418) < 1e-5)
-    assert (abs(net.res_bus_sc.ip_ka.at[2] - 32.405489528) < 1e-5)
-
-    assert (abs(net.res_bus_sc.ith_ka.at[0] - 2.348476) < 1e-5)
-    assert (abs(net.res_bus_sc.ith_ka.at[1] - 2.348476) < 1e-5)
-    assert (abs(net.res_bus_sc.ith_ka.at[2] - 13.162790807) < 1e-5)
-
-
-def test_min_6_trafo(net_transformer):
-    net = net_transformer
-    sc.calc_sc(net, case='min', ip=True, ith=True, lv_tol_percent=6.)
-    assert (abs(net.res_bus_sc.ikss_ka.at[0] - 2.309401) < 1e-5)
-    assert (abs(net.res_bus_sc.ikss_ka.at[1] - 2.309401) < 1e-5)
-    assert (abs(net.res_bus_sc.ikss_ka.at[2] - 13.39058012) < 1e-5)
-
-    assert (abs(net.res_bus_sc.ip_ka.at[0] - 5.702418) < 1e-5)
-    assert (abs(net.res_bus_sc.ip_ka.at[1] - 5.702418) < 1e-5)
-    assert (abs(net.res_bus_sc.ip_ka.at[2] - 33.599801499) < 1e-5)
-
-    assert (abs(net.res_bus_sc.ith_ka.at[0] - 2.348476) < 1e-5)
-    assert (abs(net.res_bus_sc.ith_ka.at[1] - 2.348476) < 1e-5)
-    assert (abs(net.res_bus_sc.ith_ka.at[2] - 13.649789214) < 1e-5)
-
-
-def test_min_10_trafo_2ph(net_transformer):
-    net = net_transformer
-    sc.calc_sc(net, fault="2ph", case='min', ip=True, ith=True, lv_tol_percent=10.)
-    assert (abs(net.res_bus_sc.ikss_ka.at[0] - 2.0000000702) < 1e-5)
-    assert (abs(net.res_bus_sc.ikss_ka.at[2] - 11.182525915) < 1e-5)
-
-    assert (abs(net.res_bus_sc.ip_ka.at[0] - 4.9384391739) < 1e-5)
-    assert (abs(net.res_bus_sc.ip_ka.at[2] - 28.063977154) < 1e-5)
-
-
-#    assert (abs(net.res_bus_sc.ith_ka.at[0] - 2.0000000702) <1e-5)
-#    assert (abs(net.res_bus_sc.ith_ka.at[2] - 11.182525915) <1e-5)
-
-if __name__ == '__main__':
-    pytest.main([__file__, "-xs"])
+# -*- coding: utf-8 -*-
+
+# Copyright (c) 2016-2023 by University of Kassel and Fraunhofer Institute for Energy Economics
+# and Energy System Technology (IEE), Kassel. All rights reserved.
+
+
+import pytest
+
+import pandapower as pp
+import pandapower.shortcircuit as sc
+
+
+@pytest.fixture
+def net_transformer():
+    net = pp.create_empty_network(sn_mva=2)
+    b1a = pp.create_bus(net, vn_kv=10.)
+    b1b = pp.create_bus(net, vn_kv=10.)
+    b2 = pp.create_bus(net, vn_kv=.4)
+    pp.create_bus(net, vn_kv=0.4, in_service=False)  # add out of service bus to test oos indexing
+    pp.create_ext_grid(net, b1a, s_sc_max_mva=100., s_sc_min_mva=40., rx_min=0.1, rx_max=0.1)
+    pp.create_switch(net, b1a, b1b, et="b")
+    pp.create_transformer_from_parameters(net, b1b, b2, vn_hv_kv=11., vn_lv_kv=0.42, vk_percent=6.,
+                                          vkr_percent=0.5, pfe_kw=14, shift_degree=0.0,
+                                          tap_side="hv", tap_neutral=0, tap_min=-2, tap_max=2, tap_pos=2,
+                                          tap_step_percent=2.5, parallel=2, sn_mva=0.4, i0_percent=0.5)
+    # adding a shunt shouldn't change the result:
+    pp.create_shunt(net, b2, q_mvar=0.050, p_mw=0.0500)
+    return net
+
+
+def test_max_10_trafo(net_transformer):
+    net = net_transformer
+    sc.calc_sc(net, case='max', ip=True, ith=True, lv_tol_percent=10.)
+    assert (abs(net.res_bus_sc.ikss_ka.at[0] - 5.77350301940194) < 1e-5)
+    assert (abs(net.res_bus_sc.ikss_ka.at[1] - 5.77350301940194) < 1e-5)
+    assert (abs(net.res_bus_sc.ikss_ka.at[2] - 16.992258758) < 1e-5)
+
+    assert (abs(net.res_bus_sc.ip_ka.at[0] - 14.25605) < 1e-5)
+    assert (abs(net.res_bus_sc.ip_ka.at[1] - 14.25605) < 1e-5)
+    assert (abs(net.res_bus_sc.ip_ka.at[2] - 42.739927153) < 1e-5)
+
+    assert (abs(net.res_bus_sc.ith_ka.at[0] - 5.8711913689) < 1e-5)
+    assert (abs(net.res_bus_sc.ith_ka.at[1] - 5.8711913689) < 1e-5)
+    assert (abs(net.res_bus_sc.ith_ka.at[2] - 17.328354145) < 1e-5)
+
+
+def test_max_6_trafo(net_transformer):
+    net = net_transformer
+    sc.calc_sc(net, case='max', ip=True, ith=True, lv_tol_percent=6.)
+    assert (abs(net.res_bus_sc.ikss_ka.at[0] - 5.77350301940194) < 1e-5)
+    assert (abs(net.res_bus_sc.ikss_ka.at[1] - 5.77350301940194) < 1e-5)
+    assert (abs(net.res_bus_sc.ikss_ka.at[2] - 16.905912296) < 1e-5)
+
+    assert (abs(net.res_bus_sc.ip_ka.at[0] - 14.256046241) < 1e-5)
+    assert (abs(net.res_bus_sc.ip_ka.at[1] - 14.256046241) < 1e-5)
+    assert (abs(net.res_bus_sc.ip_ka.at[2] - 42.518706441) < 1e-5)
+
+    assert (abs(net.res_bus_sc.ith_ka.at[0] - 5.8711913689) < 1e-5)
+    assert (abs(net.res_bus_sc.ith_ka.at[1] - 5.8711913689) < 1e-5)
+    assert (abs(net.res_bus_sc.ith_ka.at[2] - 17.240013111) < 1e-5)
+
+
+def test_min_10_trafo(net_transformer):
+    net = net_transformer
+    sc.calc_sc(net, case='min', ip=True, ith=True, lv_tol_percent=10.)
+    assert (abs(net.res_bus_sc.ikss_ka.at[0] - 2.309401) < 1e-5)
+    assert (abs(net.res_bus_sc.ikss_ka.at[1] - 2.309401) < 1e-5)
+    assert (abs(net.res_bus_sc.ikss_ka.at[2] - 12.912468695) < 1e-5)
+
+    assert (abs(net.res_bus_sc.ip_ka.at[0] - 5.702418) < 1e-5)
+    assert (abs(net.res_bus_sc.ip_ka.at[1] - 5.702418) < 1e-5)
+    assert (abs(net.res_bus_sc.ip_ka.at[2] - 32.405489528) < 1e-5)
+
+    assert (abs(net.res_bus_sc.ith_ka.at[0] - 2.348476) < 1e-5)
+    assert (abs(net.res_bus_sc.ith_ka.at[1] - 2.348476) < 1e-5)
+    assert (abs(net.res_bus_sc.ith_ka.at[2] - 13.162790807) < 1e-5)
+
+
+def test_min_6_trafo(net_transformer):
+    net = net_transformer
+    sc.calc_sc(net, case='min', ip=True, ith=True, lv_tol_percent=6.)
+    assert (abs(net.res_bus_sc.ikss_ka.at[0] - 2.309401) < 1e-5)
+    assert (abs(net.res_bus_sc.ikss_ka.at[1] - 2.309401) < 1e-5)
+    assert (abs(net.res_bus_sc.ikss_ka.at[2] - 13.39058012) < 1e-5)
+
+    assert (abs(net.res_bus_sc.ip_ka.at[0] - 5.702418) < 1e-5)
+    assert (abs(net.res_bus_sc.ip_ka.at[1] - 5.702418) < 1e-5)
+    assert (abs(net.res_bus_sc.ip_ka.at[2] - 33.599801499) < 1e-5)
+
+    assert (abs(net.res_bus_sc.ith_ka.at[0] - 2.348476) < 1e-5)
+    assert (abs(net.res_bus_sc.ith_ka.at[1] - 2.348476) < 1e-5)
+    assert (abs(net.res_bus_sc.ith_ka.at[2] - 13.649789214) < 1e-5)
+
+
+def test_min_10_trafo_2ph(net_transformer):
+    net = net_transformer
+    sc.calc_sc(net, fault="2ph", case='min', ip=True, ith=True, lv_tol_percent=10.)
+    assert (abs(net.res_bus_sc.ikss_ka.at[0] - 2.0000000702) < 1e-5)
+    assert (abs(net.res_bus_sc.ikss_ka.at[2] - 11.182525915) < 1e-5)
+
+    assert (abs(net.res_bus_sc.ip_ka.at[0] - 4.9384391739) < 1e-5)
+    assert (abs(net.res_bus_sc.ip_ka.at[2] - 28.063977154) < 1e-5)
+
+
+#    assert (abs(net.res_bus_sc.ith_ka.at[0] - 2.0000000702) <1e-5)
+#    assert (abs(net.res_bus_sc.ith_ka.at[2] - 11.182525915) <1e-5)
+
+if __name__ == '__main__':
+    pytest.main([__file__, "-xs"])