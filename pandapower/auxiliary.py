--- conflicted
+++ resolved
@@ -41,13 +41,9 @@
 from pandapower.pypower.idx_brch import F_BUS, T_BUS, BR_STATUS
 from pandapower.pypower.idx_bus import BUS_I, BUS_TYPE, NONE, PD, QD, VM, VA, REF, VMIN, VMAX, PV
 from pandapower.pypower.idx_gen import PMIN, PMAX, QMIN, QMAX
-<<<<<<< HEAD
 from pandapower.pypower.idx_ssc import SSC_STATUS, SSC_BUS, SSC_INTERNAL_BUS
 
-from .pypower.idx_tcsc import TCSC_STATUS, TCSC_F_BUS, TCSC_T_BUS
-=======
 from pandapower.pypower.idx_tcsc import TCSC_STATUS, TCSC_F_BUS, TCSC_T_BUS
->>>>>>> e413b9cd
 
 try:
     from numba import jit
