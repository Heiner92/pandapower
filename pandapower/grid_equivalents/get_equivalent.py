--- conflicted
+++ resolved
@@ -368,13 +368,7 @@
     # --- merge equivalent external net and internal net
     merged_net = pp.merge_nets(
         net_internal, net_eq, validate=kwargs.pop("validate", False),
-<<<<<<< HEAD
         net2_reindex_log_level=kwargs.pop("net2_reindex_log_level", "debug"), **kwargs)
-=======
-        net2_reindex_log_level=kwargs.pop("net2_reindex_log_level", "debug"),
-        merge_results=kwargs.pop("merge_results", False),
-        **kwargs)
->>>>>>> 85cf1808
     try:
         merged_net.gen.max_p_mw[-len(net_eq.gen.max_p_mw):] = net_eq.gen.max_p_mw.values
         merged_net.gen.min_p_mw[-len(net_eq.gen.max_p_mw):] = net_eq.gen.min_p_mw.values
