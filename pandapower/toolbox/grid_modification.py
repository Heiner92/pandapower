--- conflicted
+++ resolved
@@ -646,12 +646,7 @@
     them as well.
     """
     detach_from_groups(net, "bus", buses)
-<<<<<<< HEAD
     net["bus"].drop(buses, inplace=True)
-=======
-    net["bus"] = net["bus"].drop(buses)
-    net["bus_geodata"] = net["bus_geodata"].drop(set(buses) & set(net["bus_geodata"].index))
->>>>>>> 03c44c28
     res_buses = net.res_bus.index.intersection(buses)
     net["res_bus"] = net["res_bus"].drop(res_buses)
     if drop_elements:
@@ -681,14 +676,8 @@
     detach_from_groups(net, table, trafos)
     net[table] = net[table].drop(trafos)
     res_trafos = net["res_" + table].index.intersection(trafos)
-<<<<<<< HEAD
-    net["res_" + table].drop(res_trafos, inplace=True)
+    net["res_" + table] = net["res_" + table].drop(res_trafos)
     logger.debug(f"Dropped {len(trafos)} {table}{plural_s(len(trafos))} with {num_switches} switches")
-=======
-    net["res_" + table] = net["res_" + table].drop(res_trafos)
-    logger.debug("Dropped %i %s%s with %i switches" % (
-        len(trafos), table, plural_s(len(trafos)), num_switches))
->>>>>>> 03c44c28
 
 
 def drop_lines(net, lines):
@@ -706,21 +695,12 @@
 
     # drop lines and geodata
     detach_from_groups(net, "line", lines)
-<<<<<<< HEAD
     net["line"].drop(lines, inplace=True)
     if "line_geodata" in net:
         net["line_geodata"].drop(set(lines) & set(net["line_geodata"].index), inplace=True)
     res_lines = net.res_line.index.intersection(lines)
     net["res_line"].drop(res_lines, inplace=True)
     logger.debug(f"Dropped {len(lines)} line{plural_s(len(lines))} with {len(i)} line switches")
-=======
-    net["line"] = net["line"].drop(lines)
-    net["line_geodata"] = net["line_geodata"].drop(set(lines) & set(net["line_geodata"].index))
-    res_lines = net.res_line.index.intersection(lines)
-    net["res_line"] = net["res_line"].drop(res_lines)
-    logger.debug("Dropped %i line%s with %i line switches" % (
-        len(lines), plural_s(len(lines)), len(i)))
->>>>>>> 03c44c28
 
 
 def drop_elements_at_buses(net, buses, bus_elements=True, branch_elements=True,
