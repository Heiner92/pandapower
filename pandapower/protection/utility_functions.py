# This function includes various function used for general functionalities such as plotting, grid search

import copy
from typing import overload, List, Tuple

from typing_extensions import deprecated

import geojson
import math
from math import isinf
import heapq
import pandas as pd
import numpy as np
import networkx as nx
import logging as log

import pandapower as pp
import pandapower.plotting as plot
from pandapower.topology.create_graph import create_nxgraph

import warnings

logger = log.getLogger(__name__)

try:
    import matplotlib.pyplot as plt

    MATPLOTLIB_INSTALLED = True
except ImportError:
    MATPLOTLIB_INSTALLED = False

try:
    import mplcursors

    MPLCURSORS_INSTALLED = True
except ImportError:
    MPLCURSORS_INSTALLED = False
    logger.info('could not import mplcursors')

warnings.filterwarnings('ignore')


def _get_coords_from_bus_idx(net: pp.pandapowerNet, bus_idx: pd.Index) -> List[Tuple[float, float]]:
    try:
        bl = net.bus.dropna(subset=["geo"]).loc[bus_idx, 'geo']
        if isinstance(bl, pd.Series):
            return bl.apply(geojson.loads).apply(geojson.utils.coords).apply(next).to_list()
        else:
            return [next(geojson.utils.coords(geojson.loads(bl)))]
    except KeyError:
        logger.error(f"Bus {bus_idx} not found in net.bus.geo")
    return []


def _get_coords_from_line_idx(net: pp.pandapowerNet, line_idx: pd.Index) -> List[Tuple[float, float]]:
    try:
        ll = net.line.dropna(subset=["geo"]).loc[line_idx, 'geo']
        if isinstance(ll, pd.Series):
            return ll.apply(geojson.loads).apply(geojson.utils.coords).apply(next).to_list()
        else:
            return [next(geojson.utils.coords(geojson.loads(ll)))]
    except KeyError:
        logger.error(f"Line {line_idx} not found in net.line.geo")
    return []


def create_sc_bus(net_copy, sc_line_id, sc_fraction):
    # This function creates a short-circuit location (a bus) on a line.
    net = copy.deepcopy(net_copy)
    if sc_fraction < 0 or sc_fraction > 1:
        print("Please select line location that is between 0 and 1")
        return

    max_idx_line = max(net.line.index)
    max_idx_bus = max(net.bus.index)

    aux_line = net.line.loc[sc_line_id]

    # get bus voltage of the short circuit bus
    bus_vn_kv = net.bus.vn_kv.at[aux_line.from_bus]

    # set new virtual short circuit bus with give line and location
    bus_sc = pp.create_bus(net, name="Bus_SC", vn_kv=bus_vn_kv, type="b", index=max_idx_bus + 1)

    # sim bench grids
    if 's_sc_max_mva' not in net.ext_grid:
        print('input s_sc_max_mva or taking 1000')
        net.ext_grid['s_sc_max_mva'] = 1000
    if 'rx_max' not in net.ext_grid:
        print('input rx_max or taking 0.1')
        net.ext_grid['rx_max'] = 0.1
    if 'k' not in net.sgen and len(net.sgen) != 0:
        print('input  Ratio of nominal current to short circuit current- k or  taking k=1')
        net.sgen['k'] = 1

    # set new lines
    sc_line1 = sc_line_id
    net.line.at[sc_line1, 'to_bus'] = bus_sc
    net.line.at[sc_line1, 'length_km'] *= sc_fraction

    sc_line2 = pp.create_line_from_parameters(net, bus_sc, aux_line.to_bus,
                                              length_km=aux_line.length_km * (1 - sc_fraction),
                                              index=max_idx_line + 1, r_ohm_per_km=aux_line.r_ohm_per_km,
                                              x_ohm_per_km=aux_line.x_ohm_per_km, c_nf_per_km=aux_line.c_nf_per_km,
                                              max_i_ka=aux_line.max_i_ka)

    if 'endtemp_degree' in net.line.columns:
        net.line.at[sc_line2, "endtemp_degree"] = net.line.endtemp_degree.at[sc_line1]

    net.line = net.line.sort_index()

    # check if switches are connected to the line and set the switches to new lines
    for switch_id in net.switch.index:
        if (aux_line.from_bus == net.switch.bus[switch_id]) & (net.switch.element[switch_id] == sc_line_id):
            net.switch.loc[switch_id, 'element'] = sc_line1
        elif (aux_line.to_bus == net.switch.bus[switch_id]) & (net.switch.element[switch_id] == sc_line_id):
            net.switch.element[switch_id] = sc_line2

    # set geodata for new bus
<<<<<<< HEAD
    net.bus.geo.loc[max_idx_bus + 1] = None
=======
    net.bus.loc[max_idx_bus + 1, 'geo'] = None
>>>>>>> 2698f7e5

    x1, y1 = _get_coords_from_bus_idx(net, aux_line.from_bus)[0]
    x2, y2 = _get_coords_from_bus_idx(net, aux_line.to_bus)[0]

    net.bus.geo.at[max_idx_bus + 1] = geojson.dumps(geojson.Point((sc_fraction * (x2 - x1) + x1, sc_fraction * (y2 - y1) + y1)), sort_keys=True)
    return net


def calc_faults_at_full_line(net, line, location_step_size=0.01, start_location=0.01, end_location=1, sc_case="min"):
    # functon to create sc at full line
    import pandapower.shortcircuit as sc
    i = 0

    fault_currents = []
    max_bus_idx = max(net.bus.index)
    location = start_location
    while location < end_location:
        net_sc = create_sc_bus(net, line, location)
        sc.calc_sc(net_sc, case=sc_case)

        fault_currents.append(net_sc.res_bus_sc.ikss_ka.at[max_bus_idx + 1])

        i += 1
        location = start_location + i * location_step_size
    return fault_currents


def get_line_idx(net, switch_id):
    # get the line id from swithc id
    line_idx = net.switch.element.at[switch_id]
    return line_idx


def get_bus_idx(net, switch_id):
    # get the bus id using switch if
    bus_idx = net.switch.bus.at[switch_id]
    return bus_idx


def get_opposite_side_bus_from_switch(net, switch_id):
    # get the frm and to bus of switch
    line_idx = get_line_idx(net, switch_id)
    is_from_bus = get_from_bus_info_switch(net, switch_id)

    if is_from_bus:
        opp_bus_idx = net.line.to_bus.at[line_idx]
    else:
        opp_bus_idx = net.line.from_bus.at[line_idx]

    return opp_bus_idx


def get_opposite_side_bus_from_bus_line(net, bus_idx, line_idx):
    # get the from abd to bus of given line
    is_from_bus = get_from_bus_info_bus_line(net, bus_idx, line_idx)

    if is_from_bus:
        opp_bus_idx = net.line.to_bus.at[line_idx]
    else:
        opp_bus_idx = net.line.from_bus.at[line_idx]

    return opp_bus_idx


def get_from_bus_info_switch(net, switch_id):
    # get the from bus of given switch id
    bus_idx = get_bus_idx(net, switch_id)
    line_idx = get_line_idx(net, switch_id)

    for line in net.line.index:  # can be written better
        if line == line_idx:
            if bus_idx == net.line.from_bus.at[line_idx]:  # asks if switch is at from_bus
                is_from_bus = True
                # sc_fraction = 0.95
            else:  # else it is at to_bus
                is_from_bus = False
                # sc_fraction = 0.05

    return is_from_bus


def get_from_bus_info_bus_line(net, bus_idx, line_idx):
    # get bus nfo of given line
    for line in net.line.index:  # can be written better
        if line == line_idx:
            if bus_idx == net.line.from_bus.at[line_idx]:  # asks if switch is at from_bus
                is_from_bus = True
                # sc_fraction = 0.95
            else:  # else it is at to_bus
                is_from_bus = False
                # sc_fraction = 0.05

    return is_from_bus


def get_line_impedance(net, line_idx):
    # get line impedence
    line_length = net.line.length_km.at[line_idx]
    line_r_per_km = net.line.r_ohm_per_km.at[line_idx]
    line_x_per_km = net.line.x_ohm_per_km.at[line_idx]
    Z_line = complex(line_r_per_km * line_length, line_x_per_km * line_length)  # Z = R + jX
    return Z_line


def get_lowest_impedance_line(net, lines):
    # get the low impedenceline
    i = 0
    for line in lines:
        impedance = abs(get_line_impedance(net, line))
        if i == 0:
            min_imp_line = line
            min_impedance = impedance
        else:
            if impedance < min_impedance:
                min_impedance = impedance
                min_imp_line = line
        i += 1
    return min_imp_line


def check_for_closed_bus_switches(net_copy):
    # closed switches
    net = copy.deepcopy(net_copy)
    closed_bus_switches = net.switch.loc[(net.switch.et == "b") & (net.switch.closed == True)]

    if len(closed_bus_switches) > 0:
        net = fuse_bus_switches(net, closed_bus_switches)

    return net


def fuse_bus_switches(net, bus_switches):
    # get fused switches
    for bus_switch in bus_switches.index:
        bus1 = net.switch.bus.at[bus_switch]
        bus2 = net.switch.element.at[bus_switch]

        pp.fuse_buses(net, bus1, bus2)

    return net


def plot_tripped_grid(net, trip_decisions, sc_location, bus_size=0.055, plot_annotations=True):
    # plot the tripped grid of net_sc
    if MPLCURSORS_INSTALLED:
        mplcursors.cursor(hover=False)

    # plot grid and color the according switches - instantaneous tripping red, int backup tripping orange and tripping_time_auto backuo-yellow

    ext_grid_busses = net.ext_grid.bus.values
    fault_location = [max(net.bus.index)]

    lc = plot.create_line_collection(net, lines=net.line.index, zorder=0)

    bc_extgrid = plot.create_bus_collection(net, buses=ext_grid_busses, zorder=1, size=bus_size, patch_type="rect")

    bc = plot.create_bus_collection(net, buses=set(net.bus.index) - set(ext_grid_busses) - set(fault_location),
                                    zorder=2, color="black", size=bus_size)

    bc_fault_location = plot.create_bus_collection(net, buses=set(fault_location), zorder=3, color="red", size=bus_size,
                                                   patch_type="circle")

    collection = [lc, bc_extgrid, bc, bc_fault_location]

    tripping_times = []

    for trip_idx in range(len(trip_decisions)):
        trip_time = trip_decisions[trip_idx].get("Trip time [s]")
        tripping_times.append(trip_time)
    tripping_times = [v for v in tripping_times if not isinf(v)]
    backup_tripping_times = copy.deepcopy(tripping_times)
    backup_tripping_times.remove(min(backup_tripping_times)) and backup_tripping_times.remove(
        heapq.nsmallest(2, backup_tripping_times)[-1])

    inst_trip_switches = []
    backup_trip_switches = []
    inst_backup_switches = []

    for trip_idx in range(len(trip_decisions)):
        trip_decision = trip_decisions[trip_idx]
        switch_id = trip_decision.get("Switch ID")
        trip = trip_decision.get("Trip")
        trip_time = trip_decision.get("Trip time [s]")

        if trip_time == heapq.nsmallest(2, tripping_times)[-1]:
            inst_backup_switches.append(switch_id)

        if trip_time == min(tripping_times):
            inst_trip_switches.append(switch_id)

        if trip_time in backup_tripping_times and trip == True:
            backup_trip_switches.append(switch_id)

    dist_to_bus = bus_size * 3.25

    # Inst relay trip, red colour
    if len(inst_trip_switches) > 0:
        sc_inst = plot.create_line_switch_collection(net, size=bus_size, distance_to_bus=dist_to_bus, color="red",
                                                     switches=inst_trip_switches)
        collection.append(sc_inst)

    # backup relay based on time grade (yellow colour)
    if len(backup_trip_switches) > 0:
        sc_backup = plot.create_line_switch_collection(net, size=bus_size, distance_to_bus=dist_to_bus, color="yellow",
                                                       switches=backup_trip_switches)

        collection.append(sc_backup)

    # orange colour for inst_backup relay
    if len(inst_backup_switches) > 0:
        instant_sc_backup = plot.create_line_switch_collection(net, size=bus_size, distance_to_bus=dist_to_bus,
                                                               color="orange", switches=inst_backup_switches)

        collection.append(instant_sc_backup)

    len_sc = len(set(net.switch.index) - set(inst_trip_switches) - set(backup_trip_switches))

    if len_sc != 0:
        # closed switch-black
        sc = plot.create_line_switch_collection(net, size=bus_size, distance_to_bus=dist_to_bus, color="black",
                                                switches=set(net.switch.index) - set(inst_trip_switches) - set(
                                                    backup_trip_switches))
        collection.append(sc)

    # make annotations optional (if True then annotate else only plot)
    if plot_annotations:
        # line annotations
        line_text = []
        line_geodata = []

        # for Switches in trip_decisions:
        for line in net.line.index:

            if line == max(net.line.index):
                break

            # annotate line_id
            text_line = r"  line_" + str(line)  # + ",sw_"+str(Switch_index)

            # get bus_index from the line (from switch)
            get_bus_index = pp.get_connected_buses_at_element(net, element_index=line, element_type='l',
                                                              respect_in_service=False)

            bus_list = list(get_bus_index)

            # TODO:
            # place annotations on middle of the line
            line_geo_x = (net.bus_geodata.iloc[bus_list[0]].x + net.bus_geodata.iloc[bus_list[1]].x) / 2

            line_geo_y = ((net.bus_geodata.iloc[bus_list[0]].y + net.bus_geodata.iloc[bus_list[1]].y) / 2) + 0.05

            line_geo_x_y = [line_geo_x, line_geo_y]

            # list of new geo data for line (half position of switch)
            line_geodata.append(tuple(line_geo_x_y))

            fault_current = round(net.res_bus_sc['ikss_ka'].at[max(net.bus.index)],
                                  2)  # round(Switches['Fault Current'],2)

            line_text.append(text_line)

        # line annotations to collections for plotting
        line_annotate = plot.create_annotation_collection(texts=line_text, coords=line_geodata, size=0.06, prop=None)
        collection.append(line_annotate)

        # Bus Annotatations
        bus_text = []
        for i in net.bus_geodata.index:
            bus_texts = 'bus_' + str(i)

            bus_text.append(bus_texts)

        bus_text = bus_text[:-1]

        bus_geodata = net.bus_geodata[['x', 'y']]

        # placing bus
        bus_geodata['x'] = bus_geodata['x'] - 0.11
        bus_geodata['y'] = bus_geodata['y'] + 0.095

        # TODO:
        bus_index = [tuple(x) for x in bus_geodata.to_numpy()]
        bus_annotate = plot.create_annotation_collection(texts=bus_text, coords=bus_index, size=0.06, prop=None)
        collection.append(bus_annotate)

        # Short circuit annotations
        fault_geodata = []

        fault_text = []

        fault_texts = '    I_sc = ' + str(fault_current) + 'kA'

        font_size_bus = 0.06  # font size of fault location  text

        fault_geo_x = net.bus_geodata.iloc[max(net.bus_geodata.index)][0]
        fault_geo_y = net.bus_geodata.iloc[max(net.bus_geodata.index)][1] - font_size_bus + 0.02

        fault_geo_x_y = [fault_geo_x, fault_geo_y]

        # list of new geo data for line (half position of switch)
        fault_geodata.append(tuple(fault_geo_x_y))

        fault_text.append(fault_texts)
        fault_annotate = plot.create_annotation_collection(texts=fault_text, coords=fault_geodata, size=0.06, prop=None)

        collection.append(fault_annotate)

        # sc_location annotation
        sc_text = []
        sc_geodata = []

        sc_texts = '   sc_location: ' + str(sc_location * 100) + '%'

        # font_size_bus=0.06  # font size of sc location

        sc_geo_x = net.bus_geodata.iloc[max(net.bus_geodata.index)][0]

        sc_geo_y = net.bus_geodata.iloc[max(net.bus_geodata.index)][1] + 0.02

        sc_geo_x_y = [sc_geo_x, sc_geo_y]

        # list of new geo data for line (middle of  position of switch)
        sc_geodata.append(tuple(sc_geo_x_y))

        sc_text.append(sc_texts)
        sc_annotate = plot.create_annotation_collection(texts=sc_text, coords=sc_geodata, size=0.06, prop=None)

        collection.append(sc_annotate)

        # switch annotations
        # from pandapower.protection.implemeutility_functions import switch_geodata
        switch_text = []
        for Switches in trip_decisions:
            Switch_index = Switches['Switch ID']

            text_switch = r"sw_" + str(Switch_index)
            switch_text.append(text_switch)

        switch_geodata = switch_geodatas(net, size=bus_size, distance_to_bus=3.25 * bus_size)
        i = 0
        for i in range(len(switch_geodata)):
            switch_geodata[i]['x'] = switch_geodata[i]['x'] - 0.085  # scale the value if annotations overlap
            switch_geodata[i]['y'] = switch_geodata[i]['y'] + 0.055  # scale the value if annotations overlap
            i = i + 1
        switch_annotate = plot.create_annotation_collection(texts=switch_text, coords=switch_geodata, size=0.06,
                                                            prop=None)
        collection.append(switch_annotate)
    plot.draw_collections(collection)


def plot_tripped_grid_protection_device(net, trip_decisions, sc_location, sc_bus, bus_size=0.055,
                                        plot_annotations=True):
    # plot the tripped grid of net_sc with networks using ProtectionDevice class
    if MPLCURSORS_INSTALLED:
        mplcursors.cursor(hover=False)

    # plot grid and color the according switches - instantaneous tripping red, int backup tripping orange and tripping_time_auto backuo-yellow

    ext_grid_busses = net.ext_grid.bus.values
    fault_location = [max(net.bus.index)]

    lc = plot.create_line_collection(net, lines=net.line.index, zorder=0)

    bc_extgrid = plot.create_bus_collection(net, buses=ext_grid_busses, zorder=1, size=bus_size, patch_type="rect")

    bc = plot.create_bus_collection(net, buses=set(net.bus.index) - set(ext_grid_busses) - set(fault_location),
                                    zorder=2, color="black", size=bus_size)

    bc_fault_location = plot.create_bus_collection(net, buses=set(fault_location), zorder=3, color="red", size=bus_size,
                                                   patch_type="circle")

    collection = [lc, bc_extgrid, bc, bc_fault_location]

    tripping_times = []

    for trip_idx in range(len(trip_decisions)):
        trip_time = trip_decisions.trip_melt_time_s.at[trip_idx]
        tripping_times.append(trip_time)
    tripping_times = [v for v in tripping_times if not isinf(v)]
    if len(tripping_times) == 0:
        return
    backup_tripping_times = copy.deepcopy(tripping_times)
    backup_tripping_times.remove(min(backup_tripping_times)) and backup_tripping_times.remove(
        heapq.nsmallest(2, backup_tripping_times)[-1])

    inst_trip_switches = []
    backup_trip_switches = []
    inst_backup_switches = []
    bus_bus_switches = net.switch.index[net.switch.et == "b"]

    # add trafo to collection
    if len(net.trafo) > 0:
        trafo_collection = plot.create_trafo_collection(net, size=2 * bus_size)
        trafo_conn_collection = plot.create_trafo_connection_collection(net)
        collection.append(trafo_collection)
        collection.append(trafo_conn_collection)
    # add load to collection
    if len(net.load) > 0:
        load_collection = plot.create_load_collection(net, size=2 * bus_size)
        collection.append(load_collection)

    for trip_idx in range(len(trip_decisions)):
        trip_decision = trip_decisions.iloc[[trip_idx]]
        switch_id = trip_decision.switch_id.at[trip_idx]
        trip = trip_decision.trip_melt.at[trip_idx]
        trip_time = trip_decision.trip_melt_time_s.at[trip_idx]

        if trip_time == heapq.nsmallest(2, tripping_times)[-1]:
            inst_backup_switches.append(switch_id)

        if trip_time == min(tripping_times):
            inst_trip_switches.append(switch_id)

        if trip_time in backup_tripping_times and trip == True:
            backup_trip_switches.append(switch_id)

    dist_to_bus = bus_size * 3.25

    # Inst relay trip, red colour
    if len(inst_trip_switches) > 0:
        sc_inst = plot.create_line_switch_collection(net, size=bus_size, distance_to_bus=dist_to_bus, color="red",
                                                     switches=set(inst_trip_switches) - set(bus_bus_switches))
        bb_inst = plot.create_bus_bus_switch_collection(net, size=bus_size, helper_line_color="red")
        collection.append(sc_inst)
        collection.append(bb_inst)

    # backup relay based on time grade (yellow colour)
    if len(backup_trip_switches) > 0:
        sc_backup = plot.create_line_switch_collection(net, size=bus_size, distance_to_bus=dist_to_bus, color="yellow",
                                                       switches=backup_trip_switches)
        bb_backup = plot.create_bus_bus_switch_collection(net, size=bus_size, helper_line_color="yellow")
        collection.append(sc_backup)
        collection.append(bb_backup)

    # orange colour for inst_backup relay
    if len(inst_backup_switches) > 0:
        instant_sc_backup = plot.create_line_switch_collection(net, size=bus_size, distance_to_bus=dist_to_bus,
                                                               color="orange", switches=inst_backup_switches)
        instant_bb_backup = plot.create_bus_bus_switch_collection(net, size=bus_size, helper_line_color="orange")
        collection.append(instant_sc_backup)

    len_sc = len(set(net.switch.index) - set(inst_trip_switches) - set(backup_trip_switches))

    if len_sc != 0:
        # closed switch-black
        sc = plot.create_line_switch_collection(net, size=bus_size, distance_to_bus=dist_to_bus, color="black",
                                                switches=set(net.switch.index) - set(inst_trip_switches) - set(
                                                    backup_trip_switches) - set(bus_bus_switches))
        bb = plot.create_bus_bus_switch_collection(net, size=bus_size, helper_line_color="black")

        collection.append(sc)
        collection.append(bb)

    # make annotations optional (if True then annotate else only plot)
    if plot_annotations:
        # line annotations
        line_text = []
        line_geodata = []

        fault_current = None

        # for Switches in trip_decisions:
        for line in net.line.index:

            if line == max(net.line.index):
                break

            # annotate line_id
            text_line = r"  line_" + str(line)  # + ",sw_"+str(Switch_index)

            # get bus_index from the line (from switch)
            get_bus_index = pp.get_connected_buses_at_element(net, element_index=line, element_type='l',
                                                              respect_in_service=False)

            bus_list = list(get_bus_index)

            # place annotations on middle of the line
            bus_coords = list(zip(*net.bus.geo.iloc[bus_list[0:2]].apply(geojson.loads).apply(geojson.utils.coords).apply(next).to_list()))
            line_geo_x_y = [sum(x) / 2 for x in bus_coords]
            line_geo_x_y[1] += 0.05

            # list of new geo data for line (half position of switch)
            line_geodata.append(tuple(line_geo_x_y))

            fault_current = round(net.res_bus_sc['ikss_ka'].at[sc_bus], 2)  # round(Switches['Fault Current'],2)

            line_text.append(text_line)

        # line annotations to collections for plotting
        line_annotate = plot.create_annotation_collection(texts=line_text, coords=line_geodata, size=0.06, prop=None)
        collection.append(line_annotate)

        # Bus Annotatations
        bus_text = []
        for i in net.bus.index:
            bus_texts = f'bus_{i}'
            bus_text.append(bus_texts)

        bus_text = bus_text[:-1]

        bus_geodata = net.bus.geo.apply(geojson.loads).apply(geojson.utils.coords).apply(next).to_list()

        # placing bus
        bus_geodata = [(x[0] - 0.11, x[1] + 0.095) for x in bus_geodata]

        bus_annotate = plot.create_annotation_collection(texts=bus_text, coords=bus_geodata, size=0.06, prop=None)
        collection.append(bus_annotate)

        font_size_bus = 0.06  # font size of fault location  text
        max_bus_idx = max(net.bus.dropna(subset=['geo']).index)

        # Short circuit annotations
        fault_geodata = []
        fault_text = []
        fault_texts = f'\tI_sc = {fault_current}kA'

        fault_geo_x_y = next(geojson.utils.coords(geojson.loads(net.bus.geo.at[max_bus_idx])))
        fault_geo_x_y = (fault_geo_x_y[0], fault_geo_x_y[1] - font_size_bus + 0.02)

        # list of new geo data for line (half position of switch)
        fault_geodata.append(fault_geo_x_y)

        fault_text.append(fault_texts)
        fault_annotate = plot.create_annotation_collection(texts=fault_text, coords=fault_geodata, size=0.06, prop=None)

        collection.append(fault_annotate)

        # sc_location annotation
        sc_text = []
        sc_geodata = []
        sc_texts = f'\tsc_location: {sc_location * 100}%'

        # font_size_bus=0.06  # font size of sc location

        sc_geo_x_y = next(geojson.utils.coords(geojson.loads(net.bus.geo.at[max_bus_idx])))
        sc_geo_x_y = (sc_geo_x_y[0], sc_geo_x_y[1] + 0.02)

        # list of new geo data for line (middle of  position of switch)
        sc_geodata.append(sc_geo_x_y)

        sc_text.append(sc_texts)
        sc_annotate = plot.create_annotation_collection(texts=sc_text, coords=sc_geodata, size=0.06, prop=None)

        collection.append(sc_annotate)

        # switch annotations
        # from pandapower.protection.utility_functions import switch_geodata
        switch_text = []
        for switch_id in trip_decisions.switch_id:
            text_switch = r"sw_" + str(switch_id)
            switch_text.append(text_switch)

        switch_geodata = switch_geodatas(net, size=bus_size, distance_to_bus=3.25 * bus_size)
        for i, (x, y) in enumerate(switch_geodata):
            switch_geodata[i] = (x - 0.085, y + 0.055)
        switch_annotate = plot.create_annotation_collection(
            texts=switch_text,
            coords=switch_geodata,
            size=0.06,
            prop=None
        )
        collection.append(switch_annotate)
    plot.draw_collections(collection)


def calc_line_intersection(m1, b1, m2, b2):
    xi = (b1 - b2) / (m2 - m1)
    yi = m1 * xi + b1
    return xi, yi


# get connected lines using bus id
@deprecated("Use pandapower.get_connected_elements(net, 'line', bus_idx) instead!")
def get_connected_lines(net, bus_idx):
    return pp.get_connected_elements(net, "line", bus_idx)


# Returns the index of the second bus an element is connected to, given a
# first one. E.g. the from_bus given the to_bus of a line.
@deprecated("Use pandapower.next_bus(net, bus, element_id instead!")
def next_buses(net, bus, element_id):
    return pp.next_bus(net,bus,element_id)


# get the connected bus listr from start to end bus
def source_to_end_path(net, start_bus, bus_list, bus_order):
    connected_lines = pp.get_connected_elements(net, 'line', start_bus)
    flag = 0
    for line in connected_lines:
        next_connected_bus = pp.next_bus(net, bus=start_bus, element_id=line)
        bus_order_1 = bus_order.copy()
        if next_connected_bus in bus_order:
            continue
        else:
            bus_order.append(next_connected_bus)
            bus_list = source_to_end_path(net, next_connected_bus, bus_list, bus_order)

            bus_order = bus_order_1
            flag = 1
    if flag == 0:
        bus_list.append(bus_order)

    return bus_list


# get connected switches with bus
@deprecated("Use pandapower.get_connected_switches(net, buses, consider='l', status='closed') instead!")
def get_connected_switches(net, buses):
    return pp.get_connected_switches(net, buses, consider='l', status="closed")


# get connected buses with a oven element
@deprecated(
    "Use pandapower.get_connected_buses_at_element(net, element, element_type='l', respect_in_service=False) instead!"
)
def connected_bus_in_line(net, element):
    return pp.get_connected_buses_at_element(net, element, element_type='l', respect_in_service=False)


@deprecated("Use networkx topological search instead! See pandapower docs.")
def get_line_path(net, bus_path, sc_line_id=0):
    """line path from bus path """
    line_path = []
    for i in range(len(bus_path) - 1):
        bus1 = bus_path[i]
        bus2 = bus_path[i + 1]

        # line=net.line [(net.line.from_bus==bus1) & (net.line.to_bus==bus2)].index.item()

        line_path.extend(net.line[((net.line.from_bus == bus1) & (net.line.to_bus == bus2)) | (
                (net.line.from_bus == bus2) & (net.line.to_bus == bus1))].index.to_list())

    return line_path


def switch_geodatas(net, size, distance_to_bus):
    """get the coordinates for switches at middle of the line"""
    switch_geo = []
    switches = []

    if len(switches) == 0:
        lbs_switches = net.switch.index[net.switch.et == "l"]
    else:
        lbs_switches = switches

    for switch in lbs_switches:
        sb = net.switch.bus.loc[switch]
        line = net.line.loc[net.switch.element.loc[switch]]
        fb = line.from_bus
        tb = line.to_bus

        line_buses = {fb, tb}
        target_bus = list(line_buses - {sb})[0]

        pos_sb = _get_coords_from_bus_idx(net, sb)
        if len(pos_sb) > 1:
            ValueError(f'Bus {sb} has multiple geodata entries: {pos_sb}')
        if len(pos_sb) == 0:
            ValueError(f'Bus {sb} has no geodata entry.')
        pos_sb = pos_sb[0]
        pos_tb = np.zeros(2)

        pos_tb = _get_coords_from_bus_idx(net, target_bus)
        if len(pos_sb) > 1:
            ValueError(f'Bus {sb} has multiple geodata entries: {pos_sb}')
        if len(pos_sb) == 0:
            ValueError(f'Bus {sb} has no geodata entry.')
        pos_tb = pos_tb[0]

        # position of switch symbol
        vec = np.array(pos_tb) - np.array(pos_sb)
        mag = np.linalg.norm(vec)

        pos_sw = pos_sb + vec / mag * distance_to_bus
        switch_geo.append(pos_sw)
    return switch_geo


def create_I_t_plot(trip_decisions, switch_id):
    """function create I-T plot using tripping decisions"""
    if not MATPLOTLIB_INSTALLED:
        raise ImportError('matplotlib must be installed to run create_I_t_plot()')

    x = [0, 0, 0, 0]
    y = [0, 0, 0, 0]

    X = []
    for counter, switch_id in enumerate(switch_id):
        lst_I = [trip_decisions[switch_id]['Ig'], trip_decisions[switch_id]['Igg']]
        lst_t = [trip_decisions[switch_id]['tg'], trip_decisions[switch_id]['tgg']]
        fault_current = trip_decisions[switch_id]['Fault Current [kA]']

        label = 'Relay:R' + str(switch_id)
        x[counter] = [lst_I[0], lst_I[0], lst_I[1], lst_I[1], 100]
        y[counter] = [10, lst_t[0], lst_t[0], lst_t[1], lst_t[1]]

        X.append([x[counter], y[counter], label, fault_current])

    plt.figure()

    for count, data in enumerate(X):
        plt.loglog(X[count][0], X[count][1], label=X[count][2])

        plt.axvline(x=X[count][3], ymin=0, ymax=X[0][1][0], color='r')
        plt.text(X[count][3] + 0.01, 0.01, 'Ikss  ' + str(round(fault_current, 1)) + 'kA', rotation=0)

        plt.grid(True, which="both", ls="-")
        plt.title("I-t-plot")
        plt.xlabel("I [kA]")
        plt.ylabel("t [s]")
        plt.xlim(0.1, 11)
        plt.ylim(0.01, 11)

    plt.show()
    plt.legend()

    if MPLCURSORS_INSTALLED:
        # hover the plott
        cursor = mplcursors.cursor(hover=True)
        cursor.connect("add", lambda sel: sel.annotation.set_text(
            'I:{} kA,t:{} s'.format(round(sel.target[0], 2), round(sel.target[1], 2))))


def power_flow_end_points(net):
    """function calculate end point from meshed grid and the start point from the radial grid to ext grid"""

    pf_net = copy.deepcopy(net)
    pp.runpp(pf_net)
    pf_loop_end_buses = []
    pf_radial_end_buses = []

    for bus in pf_net.bus.index:

        lines = pp.get_connected_elements(pf_net, element_type='l', buses=bus)

        if len(lines) == 1:
            pf_radial_end_buses.append(bus)
        else:
            pf_endpoint = []
            for line in lines:
                if bus == pf_net.line.from_bus.at[line]:
                    if pf_net.res_line.p_from_mw[line] < 0:
                        endpoint = True
                    else:
                        endpoint = False
                else:
                    if pf_net.res_line.p_to_mw[line] < 0:
                        endpoint = True
                    else:
                        endpoint = False
                pf_endpoint.append(endpoint)

            if all(pf_endpoint):
                pf_loop_end_buses.append(bus)

    return pf_loop_end_buses, pf_radial_end_buses


def bus_path_from_to_bus(net, radial_start_bus, loop_start_bus, end_bus):
    """function calculate the bus path from start and end buses"""
    loop_path = []
    radial_path = []

    from pandapower.topology.create_graph import create_nxgraph
    G = create_nxgraph(net)

    for start_buses in radial_start_bus:
        radial = nx.shortest_path(G, source=start_buses, target=end_bus)
        radial_path.append(radial)

    for start_buses in loop_start_bus:
        for path in nx.all_simple_paths(G, source=start_buses, target=end_bus):
            loop_path.append(path)

    bus_path = radial_path + loop_path
    return bus_path


def get_switches_in_path(net, pathes):
    """function calculate the switching times from the  bus path"""

    Lines_in_path = []

    for path in pathes:
        Lines_at_path = []

        for bus in path:
            Lines_at_paths = []
            lines_at_bus = pp.get_connected_elements(net, "l", bus)

            for line in lines_at_bus:
                Lines_at_path.append(line)

            for Line1 in Lines_at_path:
                if net.line.from_bus[Line1] in path:
                    if net.line.to_bus[Line1] in path:
                        if Line1 not in Lines_at_paths:
                            Lines_at_paths.append(Line1)

        Lines_in_path.append(Lines_at_paths)

    switches_in_net = net.switch.index
    switches_in_path = []

    for Linepath in Lines_in_path:
        switches_at_path = []

        for Line in Linepath:

            for switch in switches_in_net:
                if net.switch.et[switch] == "l":
                    if net.switch.element[switch] == Line:
                        switches_at_path.append(switch)
        switches_in_path.append(switches_at_path)

    return switches_in_path


def get_vi_angle(net, switch_id, powerflow_results=False):
    """calculate the angle between voltage and current with reference to voltage"""

    pp.runpp(net)
    line_idx = get_line_idx(net, switch_id)
    bus_idx = get_bus_idx(net, switch_id)

    if powerflow_results:

        if get_from_bus_info_switch(net, switch_id):

            P = net.res_line.p_from_mw.at[line_idx]
            Q = net.res_line.q_from_mvar.at[line_idx]

            vm = net.bus.vn_kv.at[bus_idx] * net.res_line.vm_from_pu.at[line_idx]
        else:
            P = net.res_line.p_to_mw.at[line_idx]
            Q = net.res_line.q_to_mvar.at[line_idx]

            vm = net.bus.vn_kv.at[bus_idx] * net.res_line.vm_to_pu.at[line_idx]
    else:

        if get_from_bus_info_switch(net, switch_id):

            P = net.res_line_sc.p_from_mw.at[line_idx]
            Q = net.res_line_sc.q_from_mvar.at[line_idx]

            vm = net.bus.vn_kv.at[bus_idx] * net.res_line_sc.vm_from_pu.at[line_idx]

        else:
            P = net.res_line_sc.p_to_mw.at[line_idx]
            Q = net.res_line_sc.q_to_mvar.at[line_idx]
            vm = net.bus.vn_kv.at[bus_idx] * net.res_line_sc.vm_to_pu.at[line_idx]

    if P > 0 and Q > 0:
        vi_angle = math.degrees(math.atan(Q / P))
    elif P < 0 and Q >= 0:
        vi_angle = math.degrees(math.atan(Q / P)) + 180
    elif P < 0 and Q < 0:
        vi_angle = math.degrees(math.atan(Q / P)) - 180
    elif P == 0 and Q > 0:
        vi_angle = 90
    elif P == 0 and Q < 0:
        vi_angle = -90
    else:
        vi_angle = math.inf
    return vi_angle


def bus_path_multiple_ext_bus(net):
    G = create_nxgraph(net)
    bus_path = []
    for line_id in net.line.index:

        # line_id=62
        from_bus = net.line.from_bus.at[line_id]
        to_bus = net.line.to_bus.at[line_id]
        max_bus_path = []

        if net.trafo.empty:
            # for ext_bus in net.ext_grid.bus:
            for ext_bus in set(net.ext_grid.bus):
                from_bus_path = nx.shortest_path(G, source=ext_bus, target=from_bus)
                to_bus_path = nx.shortest_path(G, source=ext_bus, target=to_bus)

                if len(from_bus_path) == len(to_bus_path):
                    from_bus_path.append(to_bus_path[-1])
                    max_bus_path.append(from_bus_path)

                elif len(from_bus_path) != len(to_bus_path):
                    if len(from_bus_path) > 1 and len(to_bus_path) > 1:
                        minlen = min(len(from_bus_path), len(to_bus_path))
                        if from_bus_path[minlen - 1] != to_bus_path[minlen - 1]:
                            if len(from_bus_path) < len(to_bus_path):
                                from_bus_path.append(to_bus_path[-1])
                                max_bus_path.append(from_bus_path)
                            else:
                                to_bus_path.append(from_bus_path[-1])
                                max_bus_path.append(to_bus_path)
                        else:
                            max_bus_path.append(max([from_bus_path, to_bus_path]))
                    else:
                        max_bus_path.append(max([from_bus_path, to_bus_path]))

            bus_path.append(sorted(max_bus_path, key=len)[0])

    return bus_path


  # get the line path from the given bus path
def get_line_path(net, bus_path):
    """ Function return the list of line path from the given bus path"""
    line_path=[]
    for i in range(len(bus_path)-1):
        bus1=bus_path[i]
        bus2=bus_path[i+1]
        line1=net.line[(net.line.from_bus==bus1) & (net.line.to_bus==bus2)].index.to_list()
        line2=net.line[(net.line.from_bus==bus2) & (net.line.to_bus==bus1)].index.to_list()
        if len(line2)==0:
            line_path.append(line1[0])

        if len(line1)==0:
            line_path.append(line2[0])
    return line_path


def parallel_lines(net):
    """ Function return the list of parallel lines in the network"""

    parallel = []
    new_parallel = []

    # parallel_lines
    for i in net.line.index:
        for j in net.line.index:
            if i == j:
                continue

            i_from_bus = net.line.loc[i].from_bus
            i_to_bus = net.line.loc[i].to_bus
            j_from_bus = net.line.loc[j].from_bus
            j_to_bus = net.line.loc[j].to_bus

            if (
                    (i_from_bus == j_from_bus and i_to_bus == j_to_bus)
                    or (i_from_bus == j_to_bus and i_to_bus == j_from_bus)
                    or (i_to_bus == j_from_bus and i_from_bus == j_to_bus)
                    or (i_to_bus == j_to_bus and i_from_bus == j_from_bus)
            ):
                parallel.append([i, j])

        parallel_line = [list(i) for i in set(map(tuple, parallel))]

        # remove duplicates
        new_parallel = []
        for line in parallel_line:
            if line not in new_parallel:
                new_parallel.append(line)

    return new_parallel


def read_fuse_from_std_type():
    # write characteristic of fuse from fuse_std_library
    # net,overwrite already existing characteristic
    # raise error if name of fuse is not available in fuse library
    raise NotImplementedError("This function is not implemented yet.")<|MERGE_RESOLUTION|>--- conflicted
+++ resolved
@@ -117,11 +117,7 @@
             net.switch.element[switch_id] = sc_line2
 
     # set geodata for new bus
-<<<<<<< HEAD
-    net.bus.geo.loc[max_idx_bus + 1] = None
-=======
     net.bus.loc[max_idx_bus + 1, 'geo'] = None
->>>>>>> 2698f7e5
 
     x1, y1 = _get_coords_from_bus_idx(net, aux_line.from_bus)[0]
     x2, y2 = _get_coords_from_bus_idx(net, aux_line.to_bus)[0]
