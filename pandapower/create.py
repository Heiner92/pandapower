--- conflicted
+++ resolved
@@ -13,7 +13,7 @@
 from pandapower import __version__
 
 
-def create_empty_network(name="", f_hz=50., sn_kva=1e3, time_resolution=1.0):
+def create_empty_network(name="", f_hz=50., sn_kva=1e3):
     """
     This function initializes the pandapower datastructure.
 
@@ -23,8 +23,6 @@
         **name** (string, None) - name for the network
 
         **sn_kva** (float, 1e3) - reference apparent power for per unit system
-
-        ***time_resolution*** ToDO
 
     OUTPUT:
         **net** (attrdict) - PANDAPOWER attrdict with empty tables:
@@ -1462,14 +1460,9 @@
         "parallel": parallel,
         "df": df,
         "shift_degree": ti["shift_degree"] if "shift_degree" in ti else 0
-<<<<<<< HEAD
     })
-    for tp in ("tp_mid", "tp_max", "tp_min", "tp_side", "tp_st_percent", "tp_st_degree"):
-=======
-        })
     for tp in ("tp_mid", "tp_max", "tp_min", "tp_side", "tp_st_percent", "tp_st_degree",
                "tp_phase_shifter"):
->>>>>>> cc36eaa6
         if tp in ti:
             v.update({tp: ti[tp]})
 
@@ -1500,15 +1493,9 @@
                                        vscr_percent, vsc_percent, pfe_kw, i0_percent,
                                        shift_degree=0, tp_side=None, tp_mid=nan, tp_max=nan,
                                        tp_min=nan, tp_st_percent=nan, tp_st_degree=nan,
-<<<<<<< HEAD
-                                       tp_pos=nan, in_service=True, name=None, index=None,
-                                       max_loading_percent=nan, parallel=1, df=1., **kwargs):
-=======
                                        tp_pos=nan, tp_phase_shifter=False, in_service=True,
                                        name=None, index=None, max_loading_percent=nan, parallel=1,
                                        df=1., **kwargs):
-
->>>>>>> cc36eaa6
     """create_transformer_from_parameters(net, hv_bus, lv_bus, sn_kva, vn_hv_kv, vn_lv_kv, \
                                        vscr_percent, vsc_percent, pfe_kw, i0_percent, \
                                        shift_degree=0, tp_side=None, tp_mid=nan, tp_max=nan, \
