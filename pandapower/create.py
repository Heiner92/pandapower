--- conflicted
+++ resolved
@@ -3169,18 +3169,10 @@
     :param to_bus: (int) - ending bus of the series reactor
     :param r_ohm: (float) - real part of the impedance in Ohm
     :param x_ohm: (float) - imaginary part of the impedance in Ohm
-<<<<<<< HEAD
-    :param sn_mva: (float) - rated power of the series reactor in kVA
-    :param name:
-    :type name:
-    :param in_service:
-    :type in_service:
-    :param index:
-    :type index:
-=======
     :param sn_mva: (float) - rated power of the series reactor in MVA
-    :param vn_kv: (float) - rated voltage of the series reactor in kV
->>>>>>> 4e7d8955
+    :param name: (str) - name of the element
+    :param in_service: (bool) - in service status
+    :param index: (int) - create with a specific index in the DataFrame
     :return: index of the created element
     """
     if net.bus.at[from_bus, 'vn_kv'] == net.bus.at[to_bus, 'vn_kv']:
