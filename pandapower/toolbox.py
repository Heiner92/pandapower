# -*- coding: utf-8 -*-

# Copyright (c) 2016-2019 by University of Kassel and Fraunhofer Institute for Energy Economics
# and Energy System Technology (IEE), Kassel. All rights reserved.

import copy
from collections import Iterable, defaultdict

import numpy as np
import pandas as pd
from packaging import version

from pandapower.auxiliary import get_indices, pandapowerNet, _preserve_dtypes
from pandapower.create import create_switch, create_line_from_parameters, \
                              create_impedance, create_empty_network
from pandapower.opf.validate_opf_input import _check_necessary_opf_parameters
from pandapower.run import runpp
from pandapower.topology import unsupplied_buses

try:
    import pplog as logging
except ImportError:
    import logging

logger = logging.getLogger(__name__)


# --- Information
def lf_info(net, numv=1, numi=2):  # pragma: no cover
    """
    Prints some basic information of the results in a net
    (max/min voltage, max trafo load, max line load).

    OPTIONAL:

        **numv** (integer, 1) - maximal number of printed maximal respectively minimal voltages

        **numi** (integer, 2) - maximal number of printed maximal loading at trafos or lines
    """
    logger.info("Max voltage in vm_pu:")
    for _, r in net.res_bus.sort_values("vm_pu", ascending=False).iloc[:numv].iterrows():
        logger.info("  %s at busidx %s (%s)", r.vm_pu, r.name, net.bus.name.at[r.name])
    logger.info("Min voltage in vm_pu:")
    for _, r in net.res_bus.sort_values("vm_pu").iloc[:numv].iterrows():
        logger.info("  %s at busidx %s (%s)", r.vm_pu, r.name, net.bus.name.at[r.name])
    logger.info("Max loading trafo in %:")
    if net.res_trafo is not None:
        for _, r in net.res_trafo.sort_values("loading_percent", ascending=False).iloc[
                    :numi].iterrows():
            logger.info("  %s loading at trafo %s (%s)", r.loading_percent, r.name,
                        net.trafo.name.at[r.name])
    logger.info("Max loading line in %:")
    for _, r in net.res_line.sort_values("loading_percent", ascending=False).iloc[:numi].iterrows():
        logger.info("  %s loading at line %s (%s)", r.loading_percent, r.name,
                    net.line.name.at[r.name])


def _check_plc_full_range(net, element_type):  # pragma: no cover
    """ This is an auxiliary function for check_opf_data to check full range of piecewise linear
    cost function """
    plc = net.pwl_cost
    plc_el_p = plc.loc[(plc.element_type == element_type) & (plc.type == 'p')]
    plc_el_q = plc.loc[(plc.element_type == element_type) & (plc.type == 'q')]
    p_idx = []
    q_idx = []
    if element_type != 'dcline':
        if plc_el_p.shape[0]:
            p_idx = net[element_type].loc[
                (net[element_type].index.isin(plc_el_p.element_type)) &
                ((net[element_type].min_p_mw < plc_el_p.p[plc_el_p.index.values[0]].min()) |
                 (net[element_type].max_p_mw > plc_el_p.p[plc_el_p.index.values[0]].max()))].index
        if plc_el_q.shape[0]:
            q_idx = net[element_type].loc[
                (net[element_type].index.isin(plc_el_q.element_type)) &
                ((net[element_type].min_p_mw < plc_el_q.p[plc_el_q.index.values[0]].min()) |
                 (net[element_type].max_p_mw > plc_el_q.p[plc_el_q.index.values[0]].max()))].index
    else:  # element_type == 'dcline'
        if plc_el_p.shape[0]:
            p_idx = net[element_type].loc[
                (net[element_type].index.isin(plc_el_p.element_type)) &
                ((net[element_type].max_p_mw > plc_el_p.p[plc_el_p.index.values[0]].max()))].index
        if plc_el_q.shape[0]:
            q_idx = net[element_type].loc[
                (net[element_type].index.isin(plc_el_q.element_type)) &
                ((net[element_type].min_q_to_mvar < plc_el_q.p[plc_el_q.index.values[0]].min()) |
                 (net[element_type].min_q_from_mvar < plc_el_q.p[plc_el_q.index.values[0]].min()) |
                 (net[element_type].max_q_to_mvar > plc_el_q.p[plc_el_q.index.values[0]].max()) |
                 (net[element_type].max_q_from_mvar > plc_el_q.p[plc_el_q.index.values[0]].max()))
                ].index
    if len(p_idx):
        logger.warning("At" + element_type + str(p_idx.values) +
                    "the piecewise linear costs do not cover full active power range. " +
                    "In OPF the costs will be extrapolated.")
    if len(q_idx):
        logger.warning("At" + element_type + str(q_idx.values) +
                    "the piecewise linear costs do not cover full reactive power range." +
                    "In OPF the costs will be extrapolated.")


def check_opf_data(net):  # pragma: no cover
    """
    This function checks net data ability for opf calculations via runopp.

    INPUT:
        **net** (pandapowerNet) - The pandapower network in which is checked for runopp
    """
    _check_necessary_opf_parameters(net, logger)

    # --- Determine duplicated cost data
    raise NotImplementedError
    all_costs = net.pwl_cost[['type', 'element', 'element_type']].append(
        net.poly_cost[['type', 'element', 'element_type']]).reset_index(drop=True)
    duplicates = all_costs.loc[all_costs.duplicated()]
    if duplicates.shape[0]:
        raise ValueError("There are elements with multiply costs.\nelement_types: %s\n"
                         "element: %s\ntypes: %s" % (duplicates.element_type.values,
                                                     duplicates.element.values,
                                                     duplicates.type.values))

    # --- check full range of piecewise linear cost functions
    _check_plc_full_range(net, 'ext_grid')
    _check_plc_full_range(net, 'dcline')
    for element_type in ['gen', 'sgen', 'load']:
        if hasattr(net[element_type], "controllable"):
            if (net[element_type].controllable.any()):
                _check_plc_full_range(net, element_type)


def _opf_controllables(elm_df, to_log, control_elm, control_elm_name,
                       all_costs):  # pragma: no cover
    """ This is an auxiliary function for opf_task to add controllables data to to_log """
    if len(elm_df):
        to_log += '\n' + "  " + control_elm_name
        elm_p_cost_idx = set(all_costs.loc[(all_costs.element_type == control_elm) &
                                           (all_costs.type == 'p')].element)
        elm_q_cost_idx = set(all_costs.loc[(all_costs.element_type == control_elm) &
                                           (all_costs.type == 'q')].element)
        with_pq_cost = elm_df.loc[elm_p_cost_idx & elm_q_cost_idx].index
        with_p_cost = elm_df.loc[elm_p_cost_idx - elm_q_cost_idx].index
        with_q_cost = elm_df.loc[elm_q_cost_idx - elm_p_cost_idx].index
        without_cost = elm_df.loc[set(elm_df.index) - (elm_p_cost_idx | elm_q_cost_idx)].index
        if len(with_pq_cost) and len(with_pq_cost) < len(elm_df):
            to_log += '\n' + '    ' + control_elm_name + ' ' + \
                      ', '.join(map(str, elm_df.loc[with_pq_cost].index)) + " with p and q costs"
        elif len(with_pq_cost):
            to_log += '\n' + '    all %i ' % len(elm_df) + control_elm_name + " with p and q costs"
        if len(with_p_cost) and len(with_p_cost) < len(elm_df):
            to_log += '\n' + '    ' + control_elm_name + ' ' + \
                      ', '.join(map(str, elm_df.loc[with_p_cost].index)) + " with p costs"
        elif len(with_p_cost):
            to_log += '\n' + '    all %i ' % len(elm_df) + control_elm_name + " with p costs"
        if len(with_q_cost) and len(with_q_cost) < len(elm_df):
            to_log += '\n' + '    ' + control_elm_name + ' ' + \
                      ', '.join(map(str, elm_df.loc[with_q_cost].index)) + " with q costs"
        elif len(with_q_cost):
            to_log += '\n' + '    all %i ' % len(elm_df) + control_elm_name + " with q costs"
        if len(without_cost) and len(without_cost) < len(elm_df):
            to_log += '\n' + '    ' + control_elm_name + ' ' + \
                      ', '.join(map(str, elm_df.loc[without_cost].index)) + " without costs"
        elif len(without_cost):
            to_log += '\n' + '    all %i ' % len(elm_df) + control_elm_name + " without costs"
    return to_log


def opf_task(net):  # pragma: no cover
    """
    Prints some basic inforamtion of the optimal powerflow task.
    """
    check_opf_data(net)

    plc = net.pwl_cost
    pol = net.poly_cost

    # --- store cost data to all_costs
    all_costs = net.pwl_cost[['type', 'element', 'element_type']].append(
        net.poly_cost[['type', 'element', 'element_type']]).reset_index(drop=True)
    all_costs['str'] = None
    for i, j in all_costs.iterrows():
        costs = plc.loc[(plc.element == j.element) & (plc.element_type == j.element_type) &
                        (plc.type == j.type)]
        if len(costs):
            all_costs.str.at[i] = "p: " + str(costs.p.values[0]) + ", f: " + str(costs.f.values[0])
        else:
            costs = pol.loc[(pol.element == j.element) & (pol.element_type == j.element_type) &
                            (pol.type == j.type)]
            all_costs.str.at[i] = "c: " + str(costs.c.values[0])

    # --- examine logger info

    # --- controllables & costs
    to_log = '\n' + "Cotrollables & Costs:"
    # dcline always is assumed as controllable
    to_log = _opf_controllables(net.ext_grid, to_log, 'ext_grid', 'Ext_Grid', all_costs)
    # check controllables in gen, sgen and load
    control_elms = ['gen', 'sgen', 'load']
    control_elm_names = ['Gen', 'SGen', 'Load']
    for j, control_elm in enumerate(control_elms):
        # only for net[control_elm] with len > 0, check_data has checked 'controllable' in columns
        if len(net[control_elm]):
            to_log = _opf_controllables(net[control_elm].loc[net[control_elm].controllable],
                                        to_log, control_elm, control_elm_names[j], all_costs)
    if len(net.dcline):  # dcline always is assumed as controllable
        to_log = _opf_controllables(net.dcline, to_log, 'dcline', 'DC Line', all_costs)
    to_log += '\n' + "Constraints:"
    constr_exist = False  # stores if there are any constraints

    # --- variables constraints
    variables = ['ext_grid', 'gen', 'sgen', 'load']
    variable_names = ['Ext_Grid', 'Gen', 'SGen', 'Load']
    variable_long_names = ['External Grid', 'Generator', 'Static Generator', 'Load']
    for j, variable in enumerate(variables):
        constr_col = pd.Series(['min_p_mw', 'max_p_mw', 'min_q_mvar', 'max_q_mvar'])
        constr_col_exist = constr_col[constr_col.isin(net[variable].columns)]
        constr = net[variable][constr_col_exist]
        if variable != 'ext_grid' and "controllable" in net[variable].columns:
            constr = constr.loc[net[variable].loc[net[variable].controllable].index]
        if (constr.shape[1] > 0) & (constr.shape[0] > 0):
            constr_exist = True
            to_log += '\n' + "  " + variable_long_names[j] + " Constraints"
            for i in constr_col[~constr_col.isin(net[variable].columns)]:
                constr[i] = np.nan
            if (constr.min_p_mw >= constr.max_p_mw).any():
                logger.warning("The value of min_p_mw must be less than max_p_mw for all " +
                               variable_names[j] + ". " + "Please observe the pandapower " +
                               "signing system.")
            if (constr.min_q_mvar >= constr.max_q_mvar).any():
                logger.warning("The value of min_q_mvar must be less than max_q_mvar for all " +
                               variable_names[j] + ". Please observe the pandapower signing " +
                               "system.")
            if constr.duplicated()[1:].all():  # all with the same constraints
                to_log += '\n' + "    at all " + variable_names[j] + \
                          " [min_p_mw, max_p_mw, min_q_mvar, max_q_mvar] is " + \
                          "[%s, %s, %s, %s]" % (
                              constr.min_p_mw.values[0], constr.max_p_mw.values[0],
                              constr.min_q_mvar.values[0], constr.max_q_mvar.values[0])
            else:  # different constraints exist
                unique_rows = ~constr.duplicated()
                duplicated_rows = constr.duplicated()
                for i in constr[unique_rows].index:
                    same_data = list([i])
                    for i2 in constr[duplicated_rows].index:
                        if (constr.iloc[i] == constr.iloc[i2]).all():
                            same_data.append(i2)
                    to_log += '\n' + '    at ' + variable_names[j] + ' ' + \
                              ', '.join(map(str, same_data)) + \
                              ' [min_p_mw, max_p_mw, min_q_mvar, max_q_mvar] is ' + \
                              '[%s, %s, %s, %s]' % (constr.min_p_mw[i], constr.max_p_mw[i],
                                                    constr.min_q_mvar[i], constr.max_q_mvar[i])
    # --- DC Line constraints
    constr_col = pd.Series(['max_p_mw', 'min_q_from_mvar', 'max_q_from_mvar', 'min_q_to_mvar',
                            'max_q_to_mvar'])
    constr_col_exist = constr_col[constr_col.isin(net['dcline'].columns)]
    constr = net['dcline'][constr_col_exist].dropna(how='all')
    if (constr.shape[1] > 0) & (constr.shape[0] > 0):
        constr_exist = True
        to_log += '\n' + "  DC Line Constraints"
        for i in constr_col[~constr_col.isin(net['dcline'].columns)]:
            constr[i] = np.nan
        if (constr.min_q_from_mvar >= constr.max_q_from_mvar).any():
            logger.warning("The value of min_q_from_mvar must be less than max_q_from_mvar for " +
                           "all DC Line. Please observe the pandapower signing system.")
        if (constr.min_q_to_mvar >= constr.max_q_to_mvar).any():
            logger.warning("The value of min_q_to_mvar must be less than min_q_to_mvar for " +
                           "all DC Line. Please observe the pandapower signing system.")
        if constr.duplicated()[1:].all():  # all with the same constraints
            to_log += '\n' + "    at all DC Line [max_p_mw, min_q_from_mvar, max_q_from_mvar, " + \
                      "min_q_to_mvar, max_q_to_mvar] is [%s, %s, %s, %s, %s]" % \
                      (constr.max_p_mw.values[0], constr.min_q_from_mvar.values[0],
                       constr.max_q_from_mvar.values[0], constr.min_q_to_mvar.values[0],
                       constr.max_q_to_mvar.values[0])
        else:  # different constraints exist
            unique_rows = ~constr.duplicated()
            duplicated_rows = constr.duplicated()
            for i in constr[unique_rows].index:
                same_data = list([i])
                for i2 in constr[duplicated_rows].index:
                    if (constr.iloc[i] == constr.iloc[i2]).all():
                        same_data.append(i2)
                to_log += '\n' + '    at DC Line ' + ', '.join(map(str, same_data)) + \
                          ' [max_p_mw, min_q_from_mvar, max_q_from_mvar, min_q_to_mvar, ' + \
                          'max_q_to_mvar] is [%s, %s, %s, %s, %s]' % (
                              constr.max_p_mw.values[0], constr.min_q_from_mvar.values[0],
                              constr.max_q_from_mvar.values[0],
                              constr.min_q_to_mvar.values[0], constr.max_q_to_mvar.values[0])
    # --- Voltage constraints
    if pd.Series(['min_vm_pu', 'max_vm_pu']).isin(net.bus.columns).any():
        c_bus = net.bus[['min_vm_pu', 'max_vm_pu']].dropna(how='all')
        if c_bus.shape[0] > 0:
            constr_exist = True
            to_log += '\n' + "  Voltage Constraints"
            if (net.bus.min_vm_pu >= net.bus.max_vm_pu).any():
                logger.warning("The value of min_vm_pu must be less than max_vm_pu.")
            if c_bus.duplicated()[1:].all():  # all with the same constraints
                to_log += '\n' + '    at all Nodes [min_vm_pu, max_vm_pu] is [%s, %s]' % \
                          (c_bus.min_vm_pu[0], c_bus.max_vm_pu[0])
            else:  # different constraints exist
                unique_rows = ~c_bus.duplicated()
                duplicated_rows = c_bus.duplicated()
                for i in c_bus[unique_rows].index:
                    same_data_nodes = list([i])
                    for i2 in c_bus[duplicated_rows].index:
                        if (c_bus.iloc[i] == c_bus.iloc[i2]).all():
                            same_data_nodes.append(i2)
                    to_log += '\n' + '    at Nodes ' + ', '.join(map(str, same_data_nodes)) + \
                              ' [min_vm_pu, max_vm_pu] is [%s, %s]' % (c_bus.min_vm_pu[i],
                                                                       c_bus.max_vm_pu[i])
    # --- Branch constraints
    branches = ['trafo', 'line']
    branch_names = ['Trafo', 'Line']
    for j, branch in enumerate(branches):
        if "max_loading_percent" in net[branch].columns:
            constr = net[branch]['max_loading_percent'].dropna()
            if constr.shape[0] > 0:
                constr_exist = True
                to_log += '\n' + "  " + branch_names[j] + " Constraint"
                if constr.duplicated()[1:].all():  # all with the same constraints
                    to_log += '\n' + '    at all ' + branch_names[j] + \
                              ' max_loading_percent is %s' % (constr[0])
                else:  # different constraints exist
                    unique_rows = ~c_bus.duplicated()
                    duplicated_rows = c_bus.duplicated()
                    for i in constr[unique_rows].index:
                        same_data = list([i])
                        for i2 in constr[duplicated_rows].index:
                            if (constr.iloc[i] == constr.iloc[i2]).all():
                                same_data.append(i2)
                        to_log += '\n' + "    at " + branch_names[j] + " " + \
                                  ', '.join(map(str, same_data)) + \
                                  " max_loading_percent is %s" % (constr[j])
    if not constr_exist:
        to_log += '\n' + "  There are no constraints."
    # --- do logger info
    logger.info(to_log)


def switch_info(net, sidx):  # pragma: no cover
    """
    Prints what buses and elements are connected by a certain switch.
    """
    switch_type = net.switch.at[sidx, "et"]
    bidx = net.switch.at[sidx, "bus"]
    bus_name = net.bus.at[bidx, "name"]
    eidx = net.switch.at[sidx, "element"]
    if switch_type == "b":
        bus2_name = net.bus.at[eidx, "name"]
        logger.info("Switch %u connects bus %u (%s) with bus %u (%s)" % (sidx, bidx, bus_name,
                                                                         eidx, bus2_name))
    elif switch_type == "l":
        line_name = net.line.at[eidx, "name"]
        logger.info("Switch %u connects bus %u (%s) with line %u (%s)" % (sidx, bidx, bus_name,
                                                                          eidx, line_name))
    elif switch_type == "t":
        trafo_name = net.trafo.at[eidx, "name"]
        logger.info("Switch %u connects bus %u (%s) with trafo %u (%s)" % (sidx, bidx, bus_name,
                                                                           eidx, trafo_name))


def overloaded_lines(net, max_load=100):
    """
    Returns the results for all lines with loading_percent > max_load or None, if
    there are none.
    """
    if net.converged:
        return net["res_line"].index[net["res_line"]["loading_percent"] > max_load]
    else:
        raise UserWarning("The last loadflow terminated erratically, results are invalid!")


def violated_buses(net, min_vm_pu, max_vm_pu):
    """
    Returns all bus indices where vm_pu is not within min_vm_pu and max_vm_pu or returns None, if
    there are none of those buses.
    """
    if net.converged:
        return net["bus"].index[(net["res_bus"]["vm_pu"] < min_vm_pu) |
                                (net["res_bus"]["vm_pu"] > max_vm_pu)]
    else:
        raise UserWarning("The last loadflow terminated erratically, results are invalid!")


def nets_equal(net1, net2, check_only_results=False, exclude_elms=None, **kwargs):
    """
    Compares the DataFrames of two networks. The networks are considered equal
    if they share the same keys and values, except of the
    'et' (elapsed time) entry which differs depending on
    runtime conditions and entries stating with '_'.
    """
    eq = isinstance(net1, pandapowerNet) and isinstance(net2, pandapowerNet)
    exclude_elms = [] if exclude_elms is None else list(exclude_elms)
    exclude_elms += ["res_" + ex for ex in exclude_elms]
    not_equal = []

    if eq:
        # for two networks make sure both have the same keys that do not start with "_"...
        net1_keys = [key for key in net1.keys() if not (key.startswith("_") or key in exclude_elms)]
        net2_keys = [key for key in net2.keys() if not (key.startswith("_") or key in exclude_elms)]
        keys_to_check = set(net1_keys) & set(net2_keys)
        key_difference = set(net1_keys) ^ set(net2_keys)

        if len(key_difference) > 0:
            logger.info("Networks entries mismatch at: %s" % key_difference)
            if not check_only_results:
                return False

        # ... and then iter through the keys, checking for equality for each table
        for df_name in list(keys_to_check):
            # skip 'et' (elapsed time) and entries starting with '_' (internal vars)
            if (df_name != 'et' and not df_name.startswith("_")):
                if check_only_results and not df_name.startswith("res_"):
                    continue  # skip anything that is not a result table

                if isinstance(net1[df_name], pd.DataFrame) and isinstance(net2[df_name],
                                                                          pd.DataFrame):
                    frames_equal = dataframes_equal(net1[df_name], net2[df_name], **kwargs)
                    eq &= frames_equal

                    if not frames_equal:
                        not_equal.append(df_name)

    if len(not_equal) > 0:
        logger.info("Networks do not match in DataFrame(s): %s" % (', '.join(not_equal)))

    return eq


def dataframes_equal(x_df, y_df, tol=1.e-14, ignore_index_order=True):
    if ignore_index_order:
        x_df.sort_index(axis=1, inplace=True)
        y_df.sort_index(axis=1, inplace=True)
        x_df.sort_index(axis=0, inplace=True)
        y_df.sort_index(axis=0, inplace=True)
    # eval if two DataFrames are equal, with regard to a tolerance
    if x_df.shape == y_df.shape:
        if x_df.shape[0]:
            # we use numpy.allclose to grant a tolerance on numerical values
            numerical_equal = np.allclose(x_df.select_dtypes(include=[np.number]),
                                          y_df.select_dtypes(include=[np.number]),
                                          atol=tol, equal_nan=True)
        else:
            numerical_equal = True
        # ... use pandas .equals for the rest, which also evaluates NaNs to be equal
        rest_equal = x_df.select_dtypes(exclude=[np.number]).equals(
            y_df.select_dtypes(exclude=[np.number]))

        return numerical_equal & rest_equal
    else:
        return False


def compare_arrays(x, y):
    """ Returns an array of bools whether array x is equal to array y. Strings are allowed in x
        or y. NaN values are assumed as equal. """
    if x.shape == y.shape:
        # (x != x) is like np.isnan(x) - but works also for strings
        return np.equal(x, y) | ((x != x) & (y != y))
    else:
        raise ValueError("x and y needs to have the same shape.")


# --- Simulation setup and preparations
def add_column_from_node_to_elements(net, column, replace, elements=None, branch_bus=None,
                                     verbose=True):
    """
    Adds column data to elements, inferring them from the column data of buses they are
    connected to.

    INPUT:
        **net** (pandapowerNet) - the pandapower net that will be changed

        **column** (string) - name of column that should be copied from the bus table to the element
            table

        **replace** (boolean) - if True, an existing column in the element table will be overwritten

        **elements** (list) - list of elements that should get the column values from the bus table

        **branch_bus** (list) - defines which bus should be considered for branch elements.
            'branch_bus' must have the length of 2. One entry must be 'from_bus' or 'to_bus', the
            other 'hv_bus' or 'lv_bus'

    EXAMPLE:
        compare to add_zones_to_elements()
    """
    branch_bus = ["from_bus", "hv_bus"] if branch_bus is None else branch_bus
    if column not in net.bus.columns:
        raise ValueError("%s is not in net.bus.columns" % column)
    elements = elements if elements is not None else pp_elements(bus=False, other_elements=False)
    elements_to_replace = elements if replace else [
        el for el in elements if column not in net[el].columns or net[el][column].isnull().all()]
    # bus elements
    for element, bus_type in element_bus_tuples(bus_elements=True, branch_elements=False):
        if element in elements_to_replace:
            net[element][column] = net["bus"][column].loc[net[element][bus_type]].values
    # branch elements
    to_validate = {}
    for element, bus_type in element_bus_tuples(bus_elements=False, branch_elements=True):
        if element in elements_to_replace:
            if bus_type in (branch_bus + ["bus"]):  # copy data, append branch_bus for switch.bus
                net[element][column] = net["bus"][column].loc[net[element][bus_type]].values
            else:  # save data for validation
                to_validate[element] = net["bus"][column].loc[net[element][bus_type]].values
    # validate branch elements, but do not validate double and switches at all
    already_validated = ["switch"]
    for element, bus_type in element_bus_tuples(bus_elements=False, branch_elements=True):
        if (element in elements_to_replace) & (element not in already_validated):
            already_validated += [element]
            crossing = sum(~compare_arrays(net[element][column].values, to_validate[element]))
            if crossing > 0:
                if verbose:
                    logger.warning("There have been %i %ss with different " % (crossing, element) +
                                   "%s data at from-/hv- and to-/lv-bus" % column)
                else:
                    logger.debug("There have been %i %ss with different " % (crossing, element) +
                                 "%s data at from-/hv- and to-/lv-bus" % column)


def add_column_from_element_to_elements(net, column, replace, elements=None,
                                        continue_on_missing_column=True):
    """
    Adds column data to elements, inferring them from the column data of the elements linked by the
    columns "element" and "element_type" or "et".

    INPUT:
        **net** (pandapowerNet) - the pandapower net that will be changed

        **column** (string) - name of column that should be copied from the tables of the elements.

        **replace** (boolean) - if True, an existing column will be overwritten

        **elements** (list) - list of elements that should get the column values from the linked
            element tables. If None, all elements with the columns "element" and "element_type" or
            "et" are considered (these are currently "measurement" and "switch").

        **continue_on_missing_column** (Boolean, True) - If False, a error will be raised in case of
            an element table has no column 'column' although this element is refered in 'elements'.
            E.g. 'measurement' is in 'elements' and in net.measurement is a trafo measurement but
            in net.trafo there is no column 'name' although column=='name' - ni this case
            'continue_on_missing_column' acts.

    EXAMPLE:
        import pandapower as pp
        import pandapower.networks as pn
        net = pn.create_cigre_network_mv()
        pp.create_measurement(net, "i", "trafo", 5, 3, 0, side="hv")
        pp.create_measurement(net, "i", "line", 5, 3, 0, side="to")
        pp.create_measurement(net, "p", "bus", 5, 3, 2)
        print(net.measurement.name.values, net.switch.name.values)
        pp.add_column_from_element_to_elements(net, "name", True)
        print(net.measurement.name.values, net.switch.name.values)
    """
    elements = elements if elements is not None else pp_elements()
    elements_with_el_and_et_column = [el for el in elements if "element" in net[el].columns and (
        "element_type" in net[el].columns or "et" in net[el].columns)]
    elements_to_replace = elements_with_el_and_et_column if replace else [
        el for el in elements_with_el_and_et_column if column not in net[el].columns or net[el][
            column].isnull().all()]
    for el in elements_to_replace:
        et_col = "element_type" if "element_type" in net[el].columns else "et"
        element_type = net[el][et_col]
        for short, complete in [("t", "trafo"), ("t3", "trafo3w"), ("l", "line"), ("s", "switch"),
                                ("b", "bus")]:
            element_type.loc[element_type == short] = complete
        element_types_without_column = [et for et in set(element_type) if column not in
                                        net[et].columns]
        if len(element_types_without_column):
            message = "%s is not in net[et].columns with et in " % column + str(
                element_types_without_column)
            if not continue_on_missing_column:
                raise KeyError(message)
            else:
                logger.debug(message)
        for et in list(set(element_type)-set(element_types_without_column)):
            idx_et = element_type.index[element_type == et]
            net[el].loc[idx_et, column] = net[et][column].loc[net[el].element[idx_et]].values


def add_zones_to_elements(net, replace=True, elements=None, **kwargs):
    """ Adds zones to elements, inferring them from the zones of buses they are connected to. """
    elements = ["line", "trafo", "ext_grid", "switch"] if elements is None else elements
    add_column_from_node_to_elements(net, "zone", replace=replace, elements=elements, **kwargs)


def create_continuous_bus_index(net, start=0, store_old_index=False):
    """
    Creates a continuous bus index starting at 'start' and replaces all
    references of old indices by the new ones.

    INPUT:
      **net** - pandapower network

    OPTIONAL:
      **start** - index begins with "start"
      **store_old_index** - if True, stores the old index in net.bus["old_index"]

    OUTPUT:
      **bus_lookup** - mapping of old to new index
    """
    net.bus.sort_index(inplace=True)
    if store_old_index:
        net.bus["old_index"] = net.bus.index.values
    new_bus_idxs = list(np.arange(start, len(net.bus) + start))
    bus_lookup = dict(zip(net["bus"].index.values, new_bus_idxs))
    net.bus.index = new_bus_idxs
    net.res_bus.index = get_indices(net.res_bus.index, bus_lookup)

    for element, value in element_bus_tuples():
        net[element][value] = get_indices(net[element][value], bus_lookup)
    net["bus_geodata"].set_index(get_indices(net["bus_geodata"].index, bus_lookup), inplace=True)
    bb_switches = net.switch[net.switch.et == "b"]
    net.switch.loc[bb_switches.index, "element"] = get_indices(bb_switches.element, bus_lookup)
    bus_meas = net.measurement.element_type == "bus"
    net.measurement.loc[bus_meas, "element"] = get_indices(net.measurement.loc[bus_meas, "element"],
                                                           bus_lookup)
    side_meas = pd.to_numeric(net.measurement.side, errors="coerce").notnull()
    net.measurement.loc[side_meas, "side"] = get_indices(net.measurement.loc[side_meas, "side"],
                                                         bus_lookup)
    return bus_lookup


def create_continuous_elements_index(net, start=0, add_df_to_reindex=set()):
    """
    Creating a continuous index for all the elements, starting at zero and replaces all references
    of old indices by the new ones.

    INPUT:
      **net** - pandapower network with unodered indices

    OPTIONAL:
      **start** - index begins with "start"

      **add_df_to_reindex** - by default all useful pandapower elements for power flow will be
          selected. Additionally elements, like line_geodata and bus_geodata, also can be
          considered here.
    OUTPUT:
      **net** - pandapower network with odered and continuous indices

    """
    elements = pp_elements(res_elements=True)

    # create continuous bus index
    create_continuous_bus_index(net, start=start)
    elements -= {"bus", "bus_geodata", "res_bus"}

    elements |= add_df_to_reindex

    for elm in list(elements):
        net[elm].sort_index(inplace=True)
        new_index = list(np.arange(start, len(net[elm]) + start))

        if elm == "line":
            line_lookup = dict(zip(copy.deepcopy(net["line"].index.values), new_index))
        elif elm == "trafo":
            trafo_lookup = dict(zip(copy.deepcopy(net["trafo"].index.values), new_index))
        elif elm == "trafo3w":
            trafo3w_lookup = dict(zip(copy.deepcopy(net["trafo3w"].index.values), new_index))
        elif elm == "line_geodata" and "line_geodata" in net:
            line_geo_lookup = dict(zip(copy.deepcopy(net["line_geodata"].index.values), new_index))
            net["line_geodata"].set_index(get_indices(net["line_geodata"].index, line_geo_lookup),
                                          inplace=True)

        net[elm].index = new_index

    line_switches = net.switch[net.switch.et == "l"]
    net.switch.loc[line_switches.index, "element"] = get_indices(line_switches.element, line_lookup)

    trafo_switches = net.switch[net.switch.et == "t"]
    net.switch.loc[trafo_switches.index, "element"] = get_indices(trafo_switches.element,
                                                                  trafo_lookup)
<<<<<<< HEAD
=======

    line_meas = net.measurement[net.measurement.element_type == "line"]
    net.measurement.loc[line_meas.index, "element"] = get_indices(line_meas.element, line_lookup)

    trafo_meas = net.measurement[net.measurement.element_type == "trafo"]
    net.measurement.loc[trafo_meas.index, "element"] = get_indices(trafo_meas.element, trafo_lookup)

    trafo3w_meas = net.measurement[net.measurement.element_type == "trafo3w"]
    net.measurement.loc[trafo3w_meas.index, "element"] = get_indices(trafo3w_meas.element, trafo3w_lookup)

>>>>>>> c26f93b3
    return net


def set_data_type_of_columns_to_default(net):
    """
    Overwrites dtype of DataFrame columns of PandapowerNet elements to default dtypes defined in
    pandapower. The function "convert_format" does that authomatically for nets saved with
    pandapower versions below 1.6. If this is required for versions starting with 1.6, it should be
    done manually with this function.

    INPUT:
      **net** - pandapower network with unodered indices

    OUTPUT:
      No output; the net passed as input has pandapower-default dtypes of columns in element tables.

    """
    new_net = create_empty_network()
    for key, item in net.items():
        if isinstance(item, pd.DataFrame):
            for col in item.columns:
                if key in new_net and col in new_net[key].columns:
                    if set(item.columns) == set(new_net[key]):
                        if version.parse(pd.__version__) < version.parse("0.21"):
                            net[key] = net[key].reindex_axis(new_net[key].columns, axis=1)
                        else:
                            net[key] = net[key].reindex(new_net[key].columns, axis=1)
                    if version.parse(pd.__version__) < version.parse("0.20.0"):
                        net[key][col] = net[key][col].astype(new_net[key][col].dtype,
                                                             raise_on_error=False)
                    else:
                        net[key][col] = net[key][col].astype(new_net[key][col].dtype,
                                                             errors="ignore")


def set_scaling_by_type(net, scalings, scale_load=True, scale_sgen=True):
    """
    Sets scaling of loads and/or sgens according to a dictionary
    mapping type to a scaling factor. Note that the type-string is case
    sensitive.
    E.g. scaling = {"pv": 0.8, "bhkw": 0.6}

    :param net:
    :param scalings: A dictionary containing a mapping from element type to
    :param scale_load:
    :param scale_sgen:
    """
    if not isinstance(scalings, dict):
        raise UserWarning("The parameter scaling has to be a dictionary, "
                          "see docstring")

    def scaleit(what):
        et = net[what]
        et["scaling"] = [scale[t] if scale[t] is not None else s for t, s in
                         zip(et.type.values, et.scaling.values)]

    scale = defaultdict(lambda: None, scalings)
    if scale_load:
        scaleit("load")
    if scale_sgen:
        scaleit("sgen")


# --- Modify topology

def close_switch_at_line_with_two_open_switches(net):
    """
    Finds lines that have opened switches at both ends and closes one of them.
    Function is usually used when optimizing section points to
    prevent the algorithm from ignoring isolated lines.
    """
    closed_switches = set()
    nl = net.switch[(net.switch.et == 'l') & (net.switch.closed == 0)]
    for _, switch in nl.groupby("element"):
        if len(switch.index) > 1:  # find all lines that have open switches at both ends
            # and close on of them
            net.switch.at[switch.index[0], "closed"] = 1
            closed_switches.add(switch.index[0])
    if len(closed_switches) > 0:
        logger.info('closed %d switches at line with 2 open switches (switches: %s)' % (
            len(closed_switches), closed_switches))


def drop_inactive_elements(net, respect_switches=True):
    """
    Drops any elements not in service AND any elements connected to inactive
    buses.
    """
    set_isolated_areas_out_of_service(net, respect_switches=respect_switches)
    drop_out_of_service_elements(net)


def drop_out_of_service_elements(net):
    # removes inactive lines and its switches and geodata
    inactive_lines = net.line[~net.line.in_service].index
    drop_lines(net, inactive_lines)

    inactive_trafos = net.trafo[~net.trafo.in_service].index
    drop_trafos(net, inactive_trafos, table='trafo')

    inactive_trafos3w = net.trafo3w[~net.trafo3w.in_service].index
    drop_trafos(net, inactive_trafos3w, table='trafo3w')

    do_not_delete = set(net.line.from_bus.values) | set(net.line.to_bus.values) | \
        set(net.trafo.hv_bus.values) | set(net.trafo.lv_bus.values) | \
        set(net.trafo3w.hv_bus.values) | set(net.trafo3w.mv_bus.values) | \
        set(net.trafo3w.lv_bus.values)

    # removes inactive buses safely
    inactive_buses = set(net.bus[~net.bus.in_service].index) - do_not_delete
    drop_buses(net, inactive_buses, drop_elements=True)

    # TODO: the following is not necessary anymore?
    for element in net.keys():
        if element not in ["bus", "trafo", "trafo3w", "line", "_equiv_trafo3w"] \
                and isinstance(net[element], pd.DataFrame) \
                and "in_service" in net[element].columns:
            drop_idx = net[element].query("not in_service").index
            net[element].drop(drop_idx, inplace=True)
            if len(drop_idx) > 0:
                logger.info("dropped %d %s elements!" % (len(drop_idx), element))


def element_bus_tuples(bus_elements=True, branch_elements=True, res_elements=False):
    """
    Utility function
    Provides the tuples of elements and corresponding columns for buses they are connected to
    :param bus_elements: whether tuples for bus elements e.g. load, sgen, ... are included
    :param branch_elements: whether branch elements e.g. line, trafo, ... are included
    :return: set of tuples with element names and column names
    """
    ebts = set()
    if bus_elements:
        ebts.update([("sgen", "bus"), ("load", "bus"), ("ext_grid", "bus"), ("gen", "bus"),
                     ("ward", "bus"), ("xward", "bus"), ("shunt", "bus"),
                     ("storage", "bus")])
    if branch_elements:
        ebts.update([("line", "from_bus"), ("line", "to_bus"), ("impedance", "from_bus"),
                     ("switch", "bus"), ("impedance", "to_bus"), ("trafo", "hv_bus"),
                     ("trafo", "lv_bus"), ("trafo3w", "hv_bus"), ("trafo3w", "mv_bus"),
                     ("trafo3w", "lv_bus"), ("dcline", "from_bus"), ("dcline", "to_bus")])
    if res_elements:
        elements_without_res = ["switch", "measurement"]
        ebts.update(
            [("res_" + ebt[0], ebt[1]) for ebt in ebts if ebt[0] not in elements_without_res])
    return ebts


def pp_elements(bus=True, bus_elements=True, branch_elements=True, other_elements=True,
                res_elements=False):
    """ Returns the list of pandapower elements. """
    pp_elms = set(["bus"]) if bus else set()
    pp_elms |= set([el[0] for el in element_bus_tuples(
        bus_elements=bus_elements, branch_elements=branch_elements, res_elements=res_elements)])
    if other_elements:
        pp_elms |= {"measurement"}
    return pp_elms


def drop_buses(net, buses, drop_elements=True):
    """
    Drops specified buses, their bus_geodata and by default drops all elements connected to
    them as well.
    """
    net["bus"].drop(buses, inplace=True)
    net["bus_geodata"].drop(set(buses) & set(net["bus_geodata"].index), inplace=True)
    if drop_elements:
        drop_elements_at_buses(net, buses)


def drop_switches_at_buses(net, buses):
    i = net["switch"][(net["switch"]["bus"].isin(buses)) |
                      ((net["switch"]["element"].isin(buses)) & (net["switch"]["et"] == "b"))].index
    net["switch"].drop(i, inplace=True)
    logger.info("dropped %d switches" % len(i))


def drop_elements_at_buses(net, buses):
    """
    drop elements connected to given buses
    """
    for element, column in element_bus_tuples():
        if element == "switch":
            drop_switches_at_buses(net, buses)

        elif any(net[element][column].isin(buses)):
            eid = net[element][net[element][column].isin(buses)].index
            if element == 'line':
                drop_lines(net, eid)
            elif element == 'trafo' or element == 'trafo3w':
                drop_trafos(net, eid, table=element)
            else:
                n_el = net[element].shape[0]
                net[element].drop(eid, inplace=True)
                if net[element].shape[0] < n_el:
                    logger.info("dropped %d %s elements" % (n_el - net[element].shape[0], element))


def drop_trafos(net, trafos, table="trafo"):
    """
    Deletes all trafos and in the given list of indices and removes
    any switches connected to it.
    """
    if table not in ('trafo', 'trafo3w'):
        raise UserWarning("parameter 'table' must be 'trafo' or 'trafo3w'")
    # drop any switches
    num_switches = 0
    if table == 'trafo':  # remove as soon as the trafo3w switches are implemented
        i = net["switch"].index[(net["switch"]["element"].isin(trafos)) &
                                (net["switch"]["et"] == "t")]
        net["switch"].drop(i, inplace=True)
        num_switches = len(i)

    # drop the trafos
    net[table].drop(trafos, inplace=True)
    logger.info("dropped %d %s elements with %d switches" % (len(trafos), table, num_switches))


def drop_lines(net, lines):
    """
    Deletes all lines and their geodata in the given list of indices and removes
    any switches connected to it.
    """
    # drop connected switches
    i = net["switch"][(net["switch"]["element"].isin(lines)) & (net["switch"]["et"] == "l")].index
    net["switch"].drop(i, inplace=True)

    # drop lines and geodata
    net["line"].drop(lines, inplace=True)
    net["line_geodata"].drop(set(lines) & set(net["line_geodata"].index), inplace=True)
    logger.info("dropped %d lines with %d line switches" % (len(lines), len(i)))


def drop_duplicated_measurements(net, buses=None, keep="first"):
    """ Drops duplicated measurements at given set buses. If buses is None, all buses are
    considered. """
    buses = buses if buses is not None else net.bus.index
    # only analyze measurements at given buses
    bus_meas = net.measurement.loc[net.measurement.element_type == "bus"]
    analyzed_meas = bus_meas.loc[net.measurement.element.isin(buses).fillna("nan")]
    # drop duplicates
    if not analyzed_meas.duplicated(subset=[
            "measurement_type", "element_type", "side", "element"], keep=keep).empty:
        idx_to_drop = analyzed_meas.index[analyzed_meas.duplicated(subset=[
            "measurement_type", "element_type", "side", "element"], keep=keep)]
        net.measurement.drop(idx_to_drop, inplace=True)


def fuse_buses(net, b1, b2, drop=True):
    """
    Reroutes any connections to buses in b2 to the given bus b1. Additionally drops the buses b2,
    if drop=True (default).
    """
    b2 = set(b2) - {b1} if isinstance(b2, Iterable) else [b2]

    for element, value in element_bus_tuples():
        i = net[element][net[element][value].isin(b2)].index
        net[element].loc[i, value] = b1

    i = net["switch"][(net["switch"]["et"] == 'b') & (
        net["switch"]["element"].isin(b2))].index
    net["switch"].loc[i, "element"] = b1
    net["switch"].drop(net["switch"][(net["switch"]["bus"] == net["switch"]["element"]) &
                                     (net["switch"]["et"] == "b")].index, inplace=True)
    bus_meas = net.measurement.loc[net.measurement.element_type == "bus"]
    bus_meas = bus_meas.index[bus_meas.element.isin(b2)]
    net.measurement.loc[bus_meas, "element"] = b1
    if drop:
        # drop_elements=False because the elements must be connected to new buses now
        drop_buses(net, b2, drop_elements=False)
        # if there were measurements at b1 and b2, these can be duplicated at b1 now -> drop
        drop_duplicated_measurements(net, buses=[b1])
    return net


def set_element_status(net, buses, in_service):
    """
    Sets buses and all elements connected to them in or out of service.
    """
    net.bus.loc[buses, "in_service"] = in_service

    for element in net.keys():
        if element not in ['bus'] and isinstance(net[element], pd.DataFrame) \
                and "in_service" in net[element].columns:
            try:
                idx = get_connected_elements(net, element, buses)
                net[element].loc[idx, 'in_service'] = in_service
            except:
                pass


def set_isolated_areas_out_of_service(net, respect_switches=True):
    """
    Set all isolated buses and all elements connected to isolated buses out of service.
    """
    closed_switches = set()
    unsupplied = unsupplied_buses(net, respect_switches=respect_switches)
    logger.info("set %d of %d unsupplied buses out of service" % (
        len(net.bus.loc[unsupplied].query('~in_service')), len(unsupplied)))
    set_element_status(net, unsupplied, False)

    # TODO: remove this loop after unsupplied_buses are fixed
    for tr3w in net.trafo3w.index.values:
        tr3w_buses = net.trafo3w.loc[tr3w, ['hv_bus', 'mv_bus', 'lv_bus']].values
        if not all(net.bus.loc[tr3w_buses, 'in_service'].values):
            net.trafo3w.loc[tr3w, 'in_service'] = False

    for element in ["line", "trafo"]:
        oos_elements = net.line[~net.line.in_service].index
        oos_switches = net.switch[(net.switch.et == element[0]) &
                                  (net.switch.element.isin(oos_elements))].index

        closed_switches.update([i for i in oos_switches.values if not net.switch.at[i, 'closed']])
        net.switch.loc[oos_switches, "closed"] = True

        for idx, bus in net.switch[
                ~net.switch.closed & (net.switch.et == element[0])][["element", "bus"]].values:
            if not net.bus.in_service.at[next_bus(net, bus, idx, element)]:
                net[element].at[idx, "in_service"] = False
    if len(closed_switches) > 0:
        logger.info('closed %d switches: %s' % (len(closed_switches), closed_switches))


def select_subnet(net, buses, include_switch_buses=False, include_results=False,
                  keep_everything_else=False):
    """
    Selects a subnet by a list of bus indices and returns a net with all elements
    connected to them.
    """
    buses = set(buses)
    if include_switch_buses:
        # we add both buses of a connected line, the one selected is not switch.bus

        # for all line switches
        for _, s in net["switch"].query("et=='l'").iterrows():
            # get from/to-bus of the connected line
            fb = net["line"]["from_bus"].at[s["element"]]
            tb = net["line"]["to_bus"].at[s["element"]]
            # if one bus of the line is selected and its not the switch-bus, add the other bus
            if fb in buses and s["bus"] != fb:
                buses.add(tb)
            if tb in buses and s["bus"] != tb:
                buses.add(fb)

    p2 = create_empty_network()

    p2.bus = net.bus.loc[buses]
    for elm in pp_elements(bus=False, bus_elements=True, branch_elements=False,
                           other_elements=False, res_elements=False):
        p2[elm] = net[elm][net[elm].bus.isin(buses)]

    p2.line = net.line[(net.line.from_bus.isin(buses)) & (net.line.to_bus.isin(buses))]
    p2.dcline = net.dcline[(net.dcline.from_bus.isin(buses)) & (net.dcline.to_bus.isin(buses))]
    p2.trafo = net.trafo[(net.trafo.hv_bus.isin(buses)) & (net.trafo.lv_bus.isin(buses))]
    p2.trafo3w = net.trafo3w[(net.trafo3w.hv_bus.isin(buses)) & (net.trafo3w.mv_bus.isin(buses)) &
                             (net.trafo3w.lv_bus.isin(buses))]
    p2.impedance = net.impedance[(net.impedance.from_bus.isin(buses)) &
                                 (net.impedance.to_bus.isin(buses))]
    p2.measurement = net.measurement[((net.measurement.element_type == "bus") &
                                      (net.measurement.element.isin(buses))) |
                                     ((net.measurement.element_type == "line") &
                                      (net.measurement.element.isin(p2.line.index))) |
                                     ((net.measurement.element_type == "trafo") &
                                      (net.measurement.element.isin(p2.trafo.index))) |
                                     ((net.measurement.element_type == "trafo3w") &
                                      (net.measurement.element.isin(p2.trafo3w.index)))]

    if include_results:
        for table in net.keys():
            if net[table] is None:
                continue
            elif table == "res_bus":
                p2[table] = net[table].loc[buses]
            elif table.startswith("res_"):
                p2[table] = net[table].loc[p2[table.split("res_")[1]].index]
    if "bus_geodata" in net:
        p2["bus_geodata"] = net["bus_geodata"].loc[net["bus_geodata"].index.isin(buses)]
    if "line_geodata" in net:
        lines = p2.line.index
        p2["line_geodata"] = net["line_geodata"].loc[net["line_geodata"].index.isin(lines)]

    # switches
    si = [i for i, s in net["switch"].iterrows()
          if s["bus"] in buses and
          ((s["et"] == "b" and s["element"] in p2["bus"].index) or
           (s["et"] == "l" and s["element"] in p2["line"].index) or
           (s["et"] == "t" and s["element"] in p2["trafo"].index))]
    p2["switch"] = net["switch"].loc[si]
    # return a pandapowerNet
    if keep_everything_else:
        newnet = copy.deepcopy(net)
        newnet.update(p2)
        return pandapowerNet(newnet)
    p2["std_types"] = copy.deepcopy(net["std_types"])
    return pandapowerNet(p2)


def merge_nets(net1, net2, validate=True, tol=1e-9, **kwargs):
    """
    Function to concatenate two nets into one data structure. All element tables get new,
    continuous indizes in order to avoid duplicates.
    """
    net = copy.deepcopy(net1)
    net1 = copy.deepcopy(net1)
    net2 = copy.deepcopy(net2)
    create_continuous_bus_index(net2, start=net1.bus.index.max() + 1)
    if validate:
        runpp(net1, **kwargs)
        runpp(net2, **kwargs)

    def adapt_element_idx_references(net, element, element_type, offset=0):
        """ used for switch and measurement """
        # element_type[0] == "l" for "line", etc.:
        et = element_type[0] if element == "switch" else element_type
        et_col = "et" if element == "switch" else "element_type"
        elements = net[element][net[element][et_col] == et]
        new_index = [net[element_type].index.get_loc(ix) + offset for ix in elements.element.values]
        if len(new_index):
            net[element].loc[elements.index, "element"] = new_index

    for element, table in net.items():
        if element.startswith("_") or element.startswith("res") or element == "dtypes":
            continue
        if isinstance(table, pd.DataFrame) and (len(table) > 0 or len(net2[element]) > 0):
            if element in ["switch", "measurement"]:
                adapt_element_idx_references(net2, element, "line", offset=len(net1.line))
                adapt_element_idx_references(net1, element, "line")
                adapt_element_idx_references(net2, element, "trafo", offset=len(net1.trafo))
                adapt_element_idx_references(net1, element, "trafo")
            if element == "line_geodata":
                ni = [net1.line.index.get_loc(ix) for ix in net1["line_geodata"].index]
                net1.line_geodata.set_index(np.array(ni), inplace=True)
                ni = [net2.line.index.get_loc(ix) + len(net1.line)
                      for ix in net2["line_geodata"].index]
                net2.line_geodata.set_index(np.array(ni), inplace=True)
            ignore_index = element not in ("bus", "bus_geodata", "line_geodata")
            dtypes = net1[element].dtypes
            try:
                net[element] = pd.concat([net1[element], net2[element]], ignore_index=ignore_index,
                                         sort=False)
            except:
                # pandas legacy < 0.21
                net[element] = pd.concat([net1[element], net2[element]], ignore_index=ignore_index)
            _preserve_dtypes(net[element], dtypes)
    # update standard types of net by data of net2
    for type_ in net.std_types.keys():
        # net2.std_types[type_].update(net1.std_types[type_])  # if net1.std_types have priority
        net.std_types[type_].update(net2.std_types[type_])
    if validate:
        runpp(net, **kwargs)
        dev1 = max(abs(net.res_bus.loc[net1.bus.index].vm_pu.values - net1.res_bus.vm_pu.values))
        dev2 = max(abs(net.res_bus.iloc[len(net1.bus.index):].vm_pu.values -
                       net2.res_bus.vm_pu.values))
        if dev1 > tol or dev2 > tol:
            raise UserWarning("Deviation in bus voltages after merging: %.10f" % max(dev1, dev2))
    return net


# --- item/element selections

def get_element_index(net, element, name, exact_match=True):
    """
    Returns the element(s) identified by a name or regex and its element-table.

    INPUT:
      **net** - pandapower network

      **element** - Table to get indices from ("line", "bus", "trafo" etc.)

      **name** - Name of the element to match.

    OPTIONAL:
      **exact_match** (boolean, True) - True: Expects exactly one match, raises
                                                UserWarning otherwise.
                                        False: returns all indices containing the name

    OUTPUT:
      **index** - The indices of matching element(s).
    """
    if exact_match:
        idx = net[element][net[element]["name"] == name].index
        if len(idx) == 0:
            raise UserWarning("There is no %s with name %s" % (element, name))
        if len(idx) > 1:
            raise UserWarning("Duplicate %s names for %s" % (element, name))
        return idx[0]
    else:
        return net[element][net[element]["name"].str.contains(name)].index


def get_element_indices(net, element, name, exact_match=True):
    """
    Returns a list of element(s) identified by a name or regex and its element-table -> Wrapper
    function of get_element_index()

    INPUT:
      **net** - pandapower network

      **element** (str or iterable of strings) - Element table to get indices from ("line", "bus",
            "trafo" etc.)

      **name** (str or iterable of strings) - Name of the element to match.

    OPTIONAL:
      **exact_match** (boolean, True) - True: Expects exactly one match, raises
                                                UserWarning otherwise.
                                        False: returns all indices containing the name

    OUTPUT:
      **index** (list) - List of the indices of matching element(s).

    EXAMPLE:
        import pandapower.networks as pn
        import pandapower as pp
        net = pn.example_multivoltage()
        idx1 = pp.get_element_indices(net, "bus", ["Bus HV%i" % i for i in range(1, 4)])
        idx2 = pp.get_element_indices(net, ["bus", "line"], "HV", exact_match=False)
        idx3 = pp.get_element_indices(net, ["bus", "line"], ["Bus HV3", "MV Line6"])
    """
    if isinstance(element, str) and isinstance(name, str):
        element = [element]
        name = [name]
    else:
        element = element if not isinstance(element, str) else [element] * len(name)
        name = name if not isinstance(name, str) else [name] * len(element)
    if len(element) != len(name):
        raise ValueError("'element' and 'name' must have the same length.")
    idx = []
    for elm, nam in zip(element, name):
        idx += [get_element_index(net, elm, nam, exact_match=exact_match)]
    return idx


def next_bus(net, bus, element_id, et='line', **kwargs):
    """
    Returns the index of the second bus an element is connected to, given a
    first one. E.g. the from_bus given the to_bus of a line.
    """
    if et == 'line':
        bc = ["from_bus", "to_bus"]
    elif et == 'trafo':
        bc = ["hv_bus", "lv_bus"]
    elif et == "switch" and list(net[et].loc[element_id, ["et"]].values) == [
            'b']:  # Raises error if switch is not a bus-bus switch
        bc = ["bus", "element"]
    else:
        raise Exception("unknown element type")
    nb = list(net[et].loc[element_id, bc].values)
    nb.remove(bus)
    return nb[0]


def get_connected_elements(net, element, buses, respect_switches=True, respect_in_service=False):
    """
     Returns elements connected to a given bus.

     INPUT:
        **net** (pandapowerNet)

        **element** (string, name of the element table)

        **buses** (single integer or iterable of ints)

     OPTIONAL:
        **respect_switches** (boolean, True)    - True: open switches will be respected
                                                  False: open switches will be ignored
        **respect_in_service** (boolean, False) - True: in_service status of connected lines will be
                                                        respected
                                                  False: in_service status will be ignored
     OUTPUT:
        **connected_elements** (set) - Returns connected elements.

    """

    if not hasattr(buses, "__iter__"):
        buses = [buses]

    if element in ["line", "l"]:
        element = "l"
        element_table = net.line
        connected_elements = set(net.line.index[net.line.from_bus.isin(buses) |
                                                net.line.to_bus.isin(buses)])

    elif element in ["dcline"]:
        element_table = net.dcline
        connected_elements = set(net.dcline.index[net.dcline.from_bus.isin(buses) |
                                                  net.dcline.to_bus.isin(buses)])

    elif element in ["trafo"]:
        element = "t"
        element_table = net.trafo
        connected_elements = set(net["trafo"].index[(net.trafo.hv_bus.isin(buses)) |
                                                    (net.trafo.lv_bus.isin(buses))])
    elif element in ["trafo3w", "t3w"]:
        element = "t3w"
        element_table = net.trafo3w
        connected_elements = set(net["trafo3w"].index[(net.trafo3w.hv_bus.isin(buses)) |
                                                      (net.trafo3w.mv_bus.isin(buses)) |
                                                      (net.trafo3w.lv_bus.isin(buses))])
    elif element == "impedance":
        element_table = net.impedance
        connected_elements = set(net["impedance"].index[(net.impedance.from_bus.isin(buses)) |
                                                        (net.impedance.to_bus.isin(buses))])
    elif element in ["gen", "ext_grid", "xward", "shunt", "ward", "sgen", "load", "storage"]:
        element_table = net[element]
        connected_elements = set(element_table.index[(element_table.bus.isin(buses))])
    elif element == "measurement":
        connected_elements = set(net.measurement.index[(net.measurement.element.isin(buses)) |
                                                        (net.measurement.element_type == "bus")])
    elif element in ['_equiv_trafo3w']:
        # ignore '_equiv_trafo3w'
        return {}
    else:
        raise UserWarning("Unknown element! ", element)

    if respect_switches and element in ["l", "t", "t3w"]:
        open_switches = get_connected_switches(net, buses, consider=element, status="open")
        if open_switches:
            open_and_connected = net.switch.loc[net.switch.index.isin(open_switches) &
                                                net.switch.element.isin(connected_elements)].index
            connected_elements -= set(net.switch.element[open_and_connected])

    if respect_in_service:
        connected_elements -= set(element_table[~element_table.in_service].index)

    return connected_elements


def get_connected_buses(net, buses, consider=("l", "s", "t", "t3"), respect_switches=True,
                        respect_in_service=False):
    """
     Returns buses connected to given buses. The source buses will NOT be returned.

     INPUT:
        **net** (pandapowerNet)

        **buses** (single integer or iterable of ints)

     OPTIONAL:
        **respect_switches** (boolean, True)        - True: open switches will be respected
                                                      False: open switches will be ignored
        **respect_in_service** (boolean, False)     - True: in_service status of connected buses
                                                            will be respected
                                                            False: in_service status will be
                                                            ignored
        **consider** (iterable, ("l", "s", "t"))    - Determines, which types of connections will
                                                      be will be considered.
                                                      l: lines
                                                      s: switches
                                                      t: trafos
     OUTPUT:
        **cl** (set) - Returns connected buses.

    """
    if not hasattr(buses, "__iter__"):
        buses = [buses]

    cb = set()
    if "l" in consider:
        in_service_constr = net.line.in_service if respect_in_service else True
        opened_lines = set(net.switch.loc[(~net.switch.closed) & (net.switch.et == "l")
                                          ].element.unique()) if respect_switches else {}
        connected_fb_lines = set(net.line.index[
                                     (net.line.from_bus.isin(buses)) & ~net.line.index.isin(
                                         opened_lines) &
                                     (in_service_constr)])
        connected_tb_lines = set(net.line.index[
                                     (net.line.to_bus.isin(buses)) & ~net.line.index.isin(
                                         opened_lines) &
                                     (in_service_constr)])
        cb |= set(net.line[net.line.index.isin(connected_tb_lines)].from_bus)
        cb |= set(net.line[net.line.index.isin(connected_fb_lines)].to_bus)

    if "s" in consider:
        cs = get_connected_switches(net, buses, consider='b',
                                    status="closed" if respect_switches else "all")
        cb |= set(net.switch[net.switch.index.isin(cs)].element)
        cb |= set(net.switch[net.switch.index.isin(cs)].bus)

    if "t" in consider:
        in_service_constr = net.trafo.in_service if respect_in_service else True
        opened_trafos = set(net.switch.loc[(~net.switch.closed) & (net.switch.et == "t")
                                           ].element.unique()) if respect_switches else {}
        connected_hvb_trafos = set(net.trafo.index[
                                       (net.trafo.hv_bus.isin(buses)) & ~net.trafo.index.isin(
                                           opened_trafos) &
                                       (in_service_constr)])
        connected_lvb_trafos = set(net.trafo.index[
                                       (net.trafo.lv_bus.isin(buses)) & ~net.trafo.index.isin(
                                           opened_trafos) &
                                       (in_service_constr)])
        cb |= set(net.trafo.loc[connected_lvb_trafos].hv_bus.values)
        cb |= set(net.trafo.loc[connected_hvb_trafos].lv_bus.values)

    # Gives the lv mv and hv buses of a 3 winding transformer
    if "t3" in consider:
        ct3 = get_connected_elements(net, "trafo3w", buses, respect_switches, respect_in_service)
        cb |= set(net.trafo3w.loc[ct3].hv_bus.values)
        cb |= set(net.trafo3w.loc[ct3].mv_bus.values)
        cb |= set(net.trafo3w.loc[ct3].lv_bus.values)

    if respect_in_service:
        cb -= set(net.bus[~net.bus.in_service].index)

    return cb - set(buses)


def get_connected_buses_at_element(net, element, et, respect_in_service=False):
    """
     Returns buses connected to a given line, switch or trafo. In case of a bus switch, two buses
     will be returned, else one.

     INPUT:
        **net** (pandapowerNet)

        **element** (integer)

        **et** (string)                             - Type of the source element:
                                                      l: line
                                                      s: switch
                                                      t: trafo

     OPTIONAL:
        **respect_in_service** (boolean, False)     - True: in_service status of connected buses
                                                            will be respected
                                                      False: in_service status will be ignored
     OUTPUT:
        **cl** (set) - Returns connected switches.

    """

    cb = set()
    if et == 'l':
        cb.add(net.line.from_bus.at[element])
        cb.add(net.line.to_bus.at[element])

    elif et == 's':
        cb.add(net.switch.bus.at[element])
        if net.switch.et.at[element] == 'b':
            cb.add(net.switch.element.at[element])
    elif et == 't':
        cb.add(net.trafo.hv_bus.at[element])
        cb.add(net.trafo.lv_bus.at[element])

    if respect_in_service:
        cb -= set(net.bus[~net.bus.in_service].index)

    return cb


def get_connected_switches(net, buses, consider=('b', 'l', 't'), status="all"):
    """
    Returns switches connected to given buses.

    INPUT:
        **net** (pandapowerNet)

        **buses** (single integer or iterable of ints)

    OPTIONAL:
        **consider** (iterable, ("l", "s", "t"))    - Determines, which types of connections
                                                      will be considered.
                                                      l: lines
                                                      b: bus-bus-switches
                                                      t: trafos

        **status** (string, ("all", "closed", "open"))    - Determines, which switches will
                                                            be considered
    OUTPUT:
       **cl** (set) - Returns connected switches.

    """

    if not hasattr(buses, "__iter__"):
        buses = [buses]

    if status == "closed":
        switch_selection = net.switch.closed
    elif status == "open":
        switch_selection = ~net.switch.closed
    elif status == "all":
        switch_selection = np.full(len(net.switch), True, dtype=bool)
    else:
        logger.warning("Unknown switch status \"%s\" selected! "
                       "Selecting all switches by default." % status)

    cs = set()
    if 'b' in consider:
        cs |= set(net['switch'].index[
                      (net['switch']['bus'].isin(buses) | net['switch']['element'].isin(buses)) &
                      (net['switch']['et'] == 'b') & switch_selection])
    if 'l' in consider:
        cs |= set(net['switch'].index[(net['switch']['bus'].isin(buses)) & (
                net['switch']['et'] == 'l') & switch_selection])

    if 't' in consider:
        cs |= set(net['switch'].index[net['switch']['bus'].isin(buses) & (
                net['switch']['et'] == 't') & switch_selection])

    return cs


def ensure_iterability(var, len_=None):
    """ This function ensures iterability of a variable (and optional length). """
    if hasattr(var, "__iter__") and not isinstance(var, str):
        if isinstance(len_, int) and len(var) != len_:
            raise ValueError("Length of variable differs from %i." % len_)
    else:
        len_ = len_ or 1
        var = [var]*len_
    return var


#def pq_from_cosphi(s, cosphi, qmode, pmode):
#    """
#    Calculates P/Q values from rated apparent power and cosine(phi) values.
#       - s: rated apparent power
#       - cosphi: cosine phi of the
#       - qmode: "ind" for inductive or "cap" for capacitive behaviour
#       - pmode: "load" for load or "gen" for generation
#    As all other pandapower functions this function is based on the consumer viewpoint. For active
#    power, that means that loads are positive and generation is negative. For reactive power,
#    inductive behaviour is modeled with positive values, capacitive behaviour with negative values.
#    """
#    s = np.array(ensure_iterability(s))
#    cosphi = np.array(ensure_iterability(cosphi, len(s)))
#    qmode = np.array(ensure_iterability(qmode, len(s)))
#    pmode = np.array(ensure_iterability(pmode, len(s)))
#
#    # qmode consideration
#    unknown_qmode = set(qmode) - set(["ind", "cap", "ohm"])
#    if len(unknown_qmode):
#        raise ValueError("Unknown qmodes: " + str(list(unknown_qmode)))
#    qmode_is_ohm = qmode == "ohm"
#    if any(cosphi[qmode_is_ohm] != 1):
#        raise ValueError("qmode cannot be 'ohm' if cosphi is not 1.")
#    qsign = np.ones(qmode.shape)
#    qsign[qmode == "cap"] = -1
#
#    # pmode consideration
#    unknown_pmode = set(pmode) - set(["load", "gen"])
#    if len(unknown_pmode):
#        raise ValueError("Unknown pmodes: " + str(list(unknown_pmode)))
#    psign = np.ones(pmode.shape)
#    psign[pmode == "gen"] = -1
#
#    # calculate p and q
#    p = psign * s * cosphi
#    q = qsign * np.sqrt(s ** 2 - p ** 2)
#
#    if len(p) > 1:
#        return p, q
#    else:
#        return p[0], q[0]


def pq_from_cosphi(s, cosphi, qmode, pmode):
    """
    Calculates P/Q values from rated apparent power and cosine(phi) values.

       - s: rated apparent power
       - cosphi: cosine phi of the
       - qmode: "ind" for inductive or "cap" for capacitive behaviour
       - pmode: "load" for load or "gen" for generation

    As all other pandapower functions this function is based on the consumer viewpoint. For active
    power, that means that loads are positive and generation is negative. For reactive power,
    inductive behaviour is modeled with positive values, capacitive behaviour with negative values.
    """
    if hasattr(s, "__iter__"):
        s = ensure_iterability(s)
        cosphi = ensure_iterability(cosphi, len(s))
        qmode = ensure_iterability(qmode, len(s))
        pmode = ensure_iterability(pmode, len(s))
        p, q = [], []
        for s_, cosphi_, qmode_, pmode_ in zip(s, cosphi, qmode, pmode):
            p_, q_ = _pq_from_cosphi(s_, cosphi_, qmode_, pmode_)
            p.append(p_)
            q.append(q_)
        return np.array(p), np.array(q)
    else:
        return _pq_from_cosphi(s, cosphi, qmode, pmode)


def _pq_from_cosphi(s, cosphi, qmode, pmode):
    if qmode == "ind":
        qsign = 1 if pmode == "load" else -1
    elif qmode == "cap":
        qsign = -1 if pmode == "load" else 1
    else:
        raise ValueError("Unknown mode %s - specify 'ind' or 'cap'" % qmode)

    p = s * cosphi
    q = qsign * np.sqrt(s ** 2 - p ** 2)
    return p, q


#def cosphi_from_pq(p, q):
#    """
#    Analog to pq_from_cosphi, but other way around.
#    In consumer viewpoint (pandapower): cap=overexcited and ind=underexcited
#    """
#    p = np.array(ensure_iterability(p))
#    q = np.array(ensure_iterability(q, len(p)))
#    if len(p) != len(q):
#        raise ValueError("p and q must have the same length.")
#    p_is_zero = np.array(p == 0)
#    cosphi = np.empty(p.shape)
#    if sum(p_is_zero):
#        cosphi[p_is_zero] = np.nan
#        logger.warning("A cosphi from p=0 is undefined.")
#    cosphi[~p_is_zero] = np.cos(np.arctan(q[~p_is_zero] / p[~p_is_zero]))
#    s = (p ** 2 + q ** 2) ** 0.5
#    pmode = np.array(["undef", "load", "gen"])[np.sign(p).astype(int)]
#    qmode = np.array(["ohm", "ind", "cap"])[np.sign(q).astype(int)]
#    if len(p) > 1:
#        return cosphi, s, qmode, pmode
#    else:
#        return cosphi[0], s[0], qmode[0], pmode[0]


def cosphi_from_pq(p, q):
    if hasattr(p, "__iter__"):
        assert len(p) == len(q)
        s, cosphi, qmode, pmode = [], [], [], []
        for p_, q_ in zip(p, q):
            cosphi_, s_, qmode_, pmode_ = _cosphi_from_pq(p_, q_)
            s.append(s_)
            cosphi.append(cosphi_)
            qmode.append(qmode_)
            pmode.append(pmode_)
        return np.array(cosphi), np.array(s), np.array(qmode), np.array(pmode)
    else:
        return _cosphi_from_pq(p, q)


def _cosphi_from_pq(p, q):
    """
    Analog to pq_from_cosphi, but other way around.
    In consumer viewpoint (pandapower): cap=overexcited and ind=underexcited
    """
    if p == 0:
        cosphi = np.nan
        logger.warning("A cosphi from p=0 is undefined.")
    else:
        cosphi = np.cos(np.arctan(q / p))
    s = (p ** 2 + q ** 2) ** 0.5
    pmode = ["undef", "load", "gen"][int(np.sign(p))]
    qmode = ["ohm", "ind", "cap"][int(np.sign(q))]
    return cosphi, s, qmode, pmode


def create_replacement_switch_for_branch(net, element, idx):
    """
    Creates a switch parallel to a branch, connecting the same buses as the branch.
    The switch is closed if the branch is in service and open if the branch is out of service.
    The in_service status of the original branch is not affected and should be set separately,
    if needed.

    :param net: pandapower network
    :param element: element table e. g. 'line', 'impedance'
    :param idx: index of the branch e. g. 0
    :return: None
    """
    bus_i = net[element].from_bus.at[idx]
    bus_j = net[element].to_bus.at[idx]
    in_service = net[element].in_service.at[idx]
    if element in ['line', 'trafo']:
        is_closed = all(
            net.switch.loc[(net.switch.element == idx) & (net.switch.et == element[0]), 'closed'])
        is_closed = is_closed and in_service
    else:
        is_closed = in_service

    switch_name = 'REPLACEMENT_%s_%d' % (element, idx)
    sid = create_switch(net, name=switch_name, bus=bus_i, element=bus_j, et='b', closed=is_closed,
                        type='CB')
    logger.debug('created switch %s (%d) as replacement for %s %s' %
                 (switch_name, sid, element, idx))
    return sid


def replace_zero_branches_with_switches(net, elements=('line', 'impedance'), zero_length=True,
                                        zero_impedance=True, in_service_only=True, min_length_km=0,
                                        min_r_ohm_per_km=0, min_x_ohm_per_km=0, min_c_nf_per_km=0,
                                        min_rft_pu=0, min_xft_pu=0, min_rtf_pu=0, min_xtf_pu=0,
                                        drop_affected=False):
    """
    Creates a replacement switch for branches with zero impedance (line, impedance) and sets them
    out of service.

    :param net: pandapower network
    :param elements: a tuple of names of element tables e. g. ('line', 'impedance') or (line)
    :param zero_length: whether zero length lines will be affected
    :param zero_impedance: whether zero impedance branches will be affected
    :param in_service_only: whether the branches that are not in service will be affected
    :param drop_affected: wheter the affected branch elements are dropped
    :param min_length_km: threshhold for line length for a line to be considered zero line
    :param min_r_ohm_per_km: threshhold for line R' value for a line to be considered zero line
    :param min_x_ohm_per_km: threshhold for line X' value for a line to be considered zero line
    :param min_c_nf_per_km: threshhold for line C' for a line to be considered zero line
    :param min_rft_pu: threshhold for R from-to value for impedance to be considered zero impedance
    :param min_xft_pu: threshhold for X from-to value for impedance to be considered zero impedance
    :param min_rtf_pu: threshhold for R to-from value for impedance to be considered zero impedance
    :param min_xtf_pu: threshhold for X to-from value for impedance to be considered zero impedance
    :return:
    """

    if not isinstance(elements, tuple):
        raise TypeError(
            'input parameter "elements" must be a tuple, e.g. ("line", "impedance") or ("line")')

    replaced = dict()
    for elm in elements:
        branch_zero = set()
        if elm == 'line' and zero_length:
            branch_zero.update(net[elm].loc[net[elm].length_km <= min_length_km].index.tolist())

        if elm == 'line' and zero_impedance:
            branch_zero.update(net[elm].loc[(net[elm].r_ohm_per_km <= min_r_ohm_per_km) &
                                            (net[elm].x_ohm_per_km <= min_x_ohm_per_km) &
                                            (net[elm].c_nf_per_km <= min_c_nf_per_km)
                                            ].index.tolist())

        if elm == 'impedance' and zero_impedance:
            branch_zero.update(net[elm].loc[(net[elm].rft_pu <= min_rft_pu) &
                                            (net[elm].xft_pu <= min_xft_pu) &
                                            (net[elm].rtf_pu <= min_rtf_pu) &
                                            (net[elm].xtf_pu <= min_xtf_pu)].index.tolist())

        affected_elements = set()
        for b in branch_zero:
            if in_service_only and ~net[elm].in_service.at[b]:
                continue
            create_replacement_switch_for_branch(net, element=elm, idx=b)
            net[elm].loc[b, 'in_service'] = False
            affected_elements.add(b)

        replaced[elm] = net[elm].loc[affected_elements]

        if drop_affected:
            if elm == 'line':
                drop_lines(net, affected_elements)
            else:
                net[elm].drop(affected_elements, inplace=True)

            logger.info('replaced %d %ss by switches' % (len(affected_elements), elm))
        else:
            logger.info('set %d %ss out of service' % (len(affected_elements), elm))

    return replaced


def replace_impedance_by_line(net, index=None, only_valid_replace=True, sn_as_max=False):
    """
    Creates lines by given impedances data, while the impedances are dropped.
    INPUT:
        **net** - pandapower net

    OPTIONAL:
        **index** (index, None) - Index of all impedances to be replaced. If None, all impedances
            will be replaced.

        **only_valid_replace** (bool, True) - If True, impedances will only replaced, if a
            replacement leads to equal power flow results. If False, unsymmetric impedances will
            be replaced by symmetric lines.

        **sn_as_max** (bool, False) - Flag to set whether sn_kva of impedances should be assumed
            for max_i_ka of lines.
    """
    index = index or net.impedance.index
    for _, imp in net.impedance.loc[index].iterrows():
        if imp.rft_pu != imp.rtf_pu or imp.xft_pu != imp.xtf_pu:
            if only_valid_replace:
                continue
            logger.error("impedance differs in from or to bus direction. lines always " +
                         "parameters always pertain in both direction. only from_bus to " +
                         "to_bus parameters are considered.")
        vn = net.bus.vn_kv.at[imp.from_bus]
        Zni = vn ** 2 / imp.sn_mva
        max_i_ka = imp.sn_kva / vn / np.sqrt(3) if sn_as_max else np.nan
        create_line_from_parameters(net, imp.from_bus, imp.to_bus, 1, imp.rft_pu * Zni,
                                    imp.xft_pu * Zni, 0, max_i_ka, name=imp.name,
                                    in_service=imp.in_service)
    net.impedance.drop(index, inplace=True)


def replace_line_by_impedance(net, index=None, sn_mva=None, only_valid_replace=True):
    """
    Creates impedances by given lines data, while the lines are dropped.
    INPUT:
        **net** - pandapower net

    OPTIONAL:
        **index** (index, None) - Index of all lines to be replaced. If None, all lines
            will be replaced.

        **sn_kva** (list or array, None) - Values of sn_kva for creating the impedances. If None,
            the net.sn_kva is assumed

        **only_valid_replace** (bool, True) - If True, lines will only replaced, if a replacement
            leads to equal power flow results. If False, capacitance and dielectric conductance will
            be neglected.
    """
    index = index or net.line.index
    sn_mva = sn_mva or net.sn_mva
    sn_mva = sn_mva if sn_mva != "max_i_ka" else net.line.max_i_ka.loc[index]
    sn_mva = sn_mva if hasattr(sn_mva, "__iter__") else [sn_mva] * len(index)
    if len(sn_mva) != len(index):
        raise ValueError("index and sn_mva must have the same length.")
    i = 0
    for idx, line_ in net.line.loc[index].iterrows():
        if line_.c_nf_per_km or line_.g_us_per_km:
            if only_valid_replace:
                continue
            logger.error("Capacitance and dielectric conductance of line %i cannot be " % idx +
                         "converted to impedances, which do not model such parameters.")
        vn = net.bus.vn_kv.at[line_.from_bus]
        Zni = vn ** 2 / sn_mva[i]
        create_impedance(net, line_.from_bus, line_.to_bus,
                         line_.r_ohm_per_km * line_.length_km / Zni,
                         line_.x_ohm_per_km * line_.length_km / Zni, sn_mva[i], name=line_.name,
                         in_service=line_.in_service)
        i += 1
    drop_lines(net, index)<|MERGE_RESOLUTION|>--- conflicted
+++ resolved
@@ -666,8 +666,6 @@
     trafo_switches = net.switch[net.switch.et == "t"]
     net.switch.loc[trafo_switches.index, "element"] = get_indices(trafo_switches.element,
                                                                   trafo_lookup)
-<<<<<<< HEAD
-=======
 
     line_meas = net.measurement[net.measurement.element_type == "line"]
     net.measurement.loc[line_meas.index, "element"] = get_indices(line_meas.element, line_lookup)
@@ -678,7 +676,6 @@
     trafo3w_meas = net.measurement[net.measurement.element_type == "trafo3w"]
     net.measurement.loc[trafo3w_meas.index, "element"] = get_indices(trafo3w_meas.element, trafo3w_lookup)
 
->>>>>>> c26f93b3
     return net
 
 
