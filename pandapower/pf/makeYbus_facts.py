--- conflicted
+++ resolved
@@ -90,7 +90,6 @@
 
 
 def makeYbus_tcsc(Ybus, x_control_tcsc, tcsc_x_l_pu, tcsc_x_cvar_pu, tcsc_fb, tcsc_tb):
-<<<<<<< HEAD
     """
     Constructs the TCSC (Thyristor Controlled Series Capacitor) admittance matrix.
 
@@ -148,71 +147,6 @@
     """
     Y_TCSC = -1j * calc_y_svc_pu(x_control_tcsc, tcsc_x_l_pu, tcsc_x_cvar_pu)
     Yf, Yt = make_Yft_facts(tcsc_fb, tcsc_tb, Y_TCSC, Ybus_tcsc.shape[0])
-=======
-    if len(x_control_tcsc) == 0:  # todo: this is a temporary fix for the performance issue - a proper fix is wip
-        return csr_matrix(Ybus.shape, dtype=np.float64)
-
-    Ybus_tcsc = np.zeros(Ybus.shape, dtype=np.complex128)
-    Y_TCSC = -1j * calc_y_svc_pu(x_control_tcsc, tcsc_x_l_pu, tcsc_x_cvar_pu)
-
-    # for y_tcsc_pu_i, i, j in zip(Y_TCSC, tcsc_fb, tcsc_tb):
-    #     Ybus_tcsc[i, i] += y_tcsc_pu_i
-    #     Ybus_tcsc[i, j] += -y_tcsc_pu_i
-    #     Ybus_tcsc[j, i] += -y_tcsc_pu_i
-    #     Ybus_tcsc[j, j] += y_tcsc_pu_i
-
-    Ybus_tcsc[tcsc_fb, tcsc_tb] = -Y_TCSC
-    Ybus_tcsc[tcsc_tb, tcsc_fb] = -Y_TCSC
-    Ybus_tcsc[np.diag_indices_from(Ybus_tcsc)] = -Ybus_tcsc.sum(axis=1)
-
-    return csr_matrix(Ybus_tcsc)
-
-
-def makeYbus_ssc(Ybus, ssc_y_pu, ssc_fb, ssc_tb, any_ssc):
-    if not any_ssc:  # todo: this is a temporary fix for the performance issue - a proper fix is wip
-        return csr_matrix(Ybus.shape, dtype=np.float64)
-
-    Ybus_ssc = np.zeros(Ybus.shape, dtype=np.complex128)
-
-    if any_ssc:
-
-        # size_y = Ybus.shape[0]
-        # K_Y = vstack([eye(size_y, format="csr"),
-        #               csr_matrix((num_ssc, size_y))], format="csr")
-        # Ybus = K_Y * Ybus * K_Y.T  # this extends the Ybus matrix with 0-rows and 0-columns for the "q"-bus of SSC
-
-
-
-        # for y_tcsc_pu_i, i, j in zip(Y_TCSC, tcsc_fb, tcsc_tb):
-        #     Ybus_tcsc[i, i] += y_tcsc_pu_i
-        #     Ybus_tcsc[i, j] += -y_tcsc_pu_i
-        #     Ybus_tcsc[j, i] += -y_tcsc_pu_i
-        #     Ybus_tcsc[j, j] += y_tcsc_pu_i
-
-        Ybus_ssc[ssc_fb, ssc_fb] = ssc_y_pu
-        Ybus_ssc[ssc_fb, ssc_tb] = -ssc_y_pu
-        Ybus_ssc[ssc_tb, ssc_fb] = -ssc_y_pu
-        Ybus_ssc[ssc_tb, ssc_tb] = ssc_y_pu
-
-    return csr_matrix(Ybus_ssc)
-
-
-def makeYft_tcsc(Ybus_tcsc, tcsc_fb, tcsc_tb):
-    ## build Yf and Yt such that Yf * V is the vector of complex branch currents injected
-    ## at each branch's "from" bus, and Yt is the same for the "to" bus end
-    Y = Ybus_tcsc.toarray()
-    nl = len(tcsc_fb)
-    nb = Ybus_tcsc.shape[0]
-    i = np.hstack([range(nl), range(nl)])  ## double set of row indices
-
-    Yft = Y[tcsc_fb, tcsc_tb]
-    Yff = -Yft
-    Ytf = Y[tcsc_tb, tcsc_fb]
-    Ytt = -Ytf
-
-    Yf = csr_matrix((np.hstack([Yff, Yft]), (i, np.hstack([tcsc_fb, tcsc_tb]))), (nl, nb))
-    Yt = csr_matrix((np.hstack([Ytf, Ytt]), (i, np.hstack([tcsc_fb, tcsc_tb]))), (nl, nb))
->>>>>>> 95b41bf4
     return Yf, Yt
 
 
