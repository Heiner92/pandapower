# -*- coding: utf-8 -*-

# Copyright (c) 2016-2023 by University of Kassel and Fraunhofer Institute for Energy Economics
# and Energy System Technology (IEE), Kassel. All rights reserved.

import sys
import math

import numpy as np
import pandas as pd
import geojson
from collections.abc import Iterable

from pandapower.auxiliary import soft_dependency_error, version_check
from pandapower.plotting.plotly.get_colors import get_plotly_color, get_plotly_cmap
from pandapower.plotting.plotly.mapbox_plot import _on_map_test, _get_mapbox_token, \
    MapboxTokenMissing

try:
    import pandaplan.core.pplog as logging
except ImportError:
    import logging
logger = logging.getLogger(__name__)

try:
    from plotly.graph_objs.scatter.marker import ColorBar
    from plotly.graph_objs import Figure, Layout
    from plotly.graph_objs.layout import XAxis, YAxis
    from plotly.graph_objs.scatter import Line, Marker
    from plotly.graph_objs.scattermapbox import Line as scmLine
    from plotly.graph_objs.scattermapbox import Marker as scmMarker

    version_check('plotly')
    PLOTLY_INSTALLED = True
except ImportError:
    PLOTLY_INSTALLED = False


def _in_ipynb():
    """
    An auxiliary function which checks if plot is called from a jupyter-notebook or not
    """
    try:
        from IPython import get_ipython
        return get_ipython().__class__.__name__ == 'ZMQInteractiveShell'
    except ImportError:
        return False


def sum_line_length(pts):
    pt_diff = lambda p: (p[0][0] - p[1][0], p[0][1] - p[1][1])
    diffs = map(pt_diff, zip(pts[:-1], pts[1:]))
    line_length = sum(math.hypot(d1, d2) for d1, d2 in diffs)
    return line_length


def get_line_neutral(coord):
    if len(coord) == 1:
        return coord[0]
    half_length = sum_line_length(coord) / 2.0
    length = 0.0
    ind = 0
    while length < half_length:
        ind += 1
        length = sum_line_length(coord[:ind])

    start_coord = coord[ind - 2]
    end_coord = coord[ind - 1]
    mid = [(a1 + a2) / 2.0 for a1, a2 in zip(start_coord, end_coord)]

    return mid


def create_edge_center_trace(line_trace, size=1, patch_type="circle", color="white", infofunc=None,
                             trace_name='edge_center', use_line_geo=False, showlegend=False,
                             legendgroup=None, hoverlabel=None):
    """
    Creates a plotly trace of pandapower buses.

    INPUT:
        **line traces** (from pandapowerNet) - The already generated line traces with center geodata

    OPTIONAL:

        **size** (int, 5) - patch size

        **patch_type** (str, "circle") - patch type, can be

                - "circle" for a circle
                - "square" for a rectangle
                - "diamond" for a diamond
                - much more patch types at https://plot.ly/python/reference/#scatter-marker

        **infofunc** (pd.Series, None) - hoverinfo for each trace element. Indices should correspond
        to the pandapower element indices

        **trace_name** (String, "buses") - name of the trace which will appear in the legend

        **color** (String, "blue") - color of buses in the trace

    """
    # color = get_plotly_color(color)

    center_trace = dict(type='scatter', text=[], mode='markers', hoverinfo='text', name=trace_name,
                        marker=dict(color=color, size=size, symbol=patch_type),
                        showlegend=showlegend, legendgroup=legendgroup)
    if hoverlabel is not None:
        center_trace.update({'hoverlabel': hoverlabel})

    if not use_line_geo:
        center_trace['x'], center_trace['y'] = (line_trace[0]["x"][1::4], line_trace[0]["y"][1::4])
    else:
        x, y = [], []
        for trace in line_trace:
            coord = list(zip(trace["x"], trace["y"]))
            mid_coord = get_line_neutral(coord)
            x.append(mid_coord[0])
            y.append(mid_coord[1])

        center_trace['x'], center_trace['y'] = (x, y)

    center_trace['text'] = infofunc

    return center_trace


def create_bus_trace(net, buses=None, size=5, patch_type="circle", color="blue", infofunc=None,
                     trace_name='buses', legendgroup=None, cmap=None, cmap_vals=None,
                     cbar_title=None, cmin=None, cmax=None, cpos=1.0, colormap_column="vm_pu"):
    """
    Creates a plotly trace of pandapower buses. It is a wrapper function for the more generic
    _create_node_trace function.

    INPUT:
        **net** (pandapowerNet) - The pandapower network

    OPTIONAL:
        **buses** (list, None) - The buses for which the collections are created.
        If None, all buses in the network are considered.

        **size** (int, 5) - patch size

        **patch_type** (str, "circle") - patch type, can be

                - "circle" for a circle
                - "square" for a rectangle
                - "diamond" for a diamond
                - much more patch types at https://plot.ly/python/reference/#scatter-marker

        **infofunc** (pd.Series, None) - hoverinfo for bus elements. Indices should correspond to
        the pandapower element indices

        **trace_name** (String, "buses") - name of the trace which will appear in the legend

        **color** (String, "blue") - color of buses in the trace

        **cmap** (String, None) - name of a colormap which exists within plotly
        (Greys, YlGnBu, Greens, YlOrRd, Bluered, RdBu, Reds, Blues, Picnic, Rainbow,
        Portland, Jet, Hot, Blackbody, Earth, Electric, Viridis) alternatively a custom
        discrete colormap can be used. Append "_r" for inversion.

        **cmap_vals** (list, None) - values used for coloring using colormap

        **cbar_title** (String, None) - title for the colorbar

        **cmin** (float, None) - colorbar range minimum

        **cmax** (float, None) - colorbar range maximum

        **cpos** (float, 1.1) - position of the colorbar

        **colormap_column** (str, "vm_pu") - set color of bus according to this variable

    """
    node_element = 'bus'
    branch_element = 'line'
    return _create_node_trace(net,
                              nodes=buses,
                              size=size,
                              patch_type=patch_type,
                              color=color,
                              infofunc=infofunc,
                              trace_name=trace_name,
                              legendgroup=legendgroup,
                              cmap=cmap,
                              cmap_vals=cmap_vals,
                              cbar_title=cbar_title,
                              cmin=cmin,
                              cmax=cmax,
                              cpos=cpos,
                              colormap_column=colormap_column,
                              node_element=node_element,
                              branch_element=branch_element)


def _create_node_trace(net, nodes=None, size=5, patch_type='circle', color='blue', infofunc=None,
                       trace_name='nodes', legendgroup=None, cmap=None, cmap_vals=None,
                       cbar_title=None, cmin=None, cmax=None, cpos=1.0, colormap_column='vm_pu',
                       node_element='bus', branch_element='line'):
    """
    Creates a plotly trace of node elements. In pandapower, it should be called by
    create_bus_traces. The rather generic, non-power net specific names were introduced to make it
    usable in other packages, e.g. for pipe networks.

    INPUT:
        **net** (pandapowerNet) - The network

    OPTIONAL:
        **nodes** (list, None) - The nodes for which the collections are created.
                                 If None, all nodes in the network are considered.

        **size** (int, 5) - patch size

        **patch_type** (str, "circle") - patch type, can be

                - "circle" for a circle
                - "square" for a rectangle
                - "diamond" for a diamond
                - much more patch types at https://plot.ly/python/reference/#scatter-marker

        **infofunc** (pd.Series, None) - hoverinfo for node elements. Indices should correspond to
                                         the node element indices

        **trace_name** (String, "buses") - name of the trace which will appear in the legend

        **color** (String, "blue") - color of nodes in the trace

        **cmap** (String, None) - name of a colormap which exists within plotly
            (Greys, YlGnBu, Greens, YlOrRd, Bluered, RdBu, Reds, Blues, Picnic, Rainbow,
            Portland, Jet, Hot, Blackbody, Earth, Electric, Viridis) alternatively a custom
            discrete colormap can be used

        **cmap_vals** (list, None) - values used for coloring using colormap

        **cbar_title** (String, None) - title for the colorbar

        **cmin** (float, None) - colorbar range minimum

        **cmax** (float, None) - colorbar range maximum

        **cpos** (float, 1.1) - position of the colorbar

        **colormap_column** (str, "vm_pu") - set color of bus according to this variable

        **node_element** (str, "bus") - name of the node element in the net. In a pandapower net,
                                        this is alwas "bus"

        **branch_element** (str, "line") - name of the branch element in the net. In a pandapower
                                           net, this is alwas "line"

    """
    if not PLOTLY_INSTALLED:
        soft_dependency_error(str(sys._getframe().f_code.co_name) + "()", "plotly")
    color = get_plotly_color(color)
    node_trace = dict(type='scatter', text=[], mode='markers', hoverinfo='text', name=trace_name,
                      marker=dict(color=color, size=size, symbol=patch_type))
    nodes = net[node_element].index.tolist() if nodes is None else list(nodes)
    node_plot_index = [b for b in nodes if b in list(set(nodes) & set(net[node_element]["geo"].index))]
    node_trace['x'], node_trace['y'] = zip(*net[node_element].loc[node_plot_index, 'geo'].dropna().apply(geojson.loads).apply(geojson.utils.coords).apply(next).to_list())
    if not isinstance(infofunc, pd.Series) and isinstance(infofunc, Iterable) and \
            len(infofunc) == len(nodes):
        infofunc = pd.Series(index=nodes, data=infofunc)
    node_trace['text'] = net[node_element].loc[node_plot_index, 'name'] if infofunc is None else \
        infofunc.loc[nodes]
    if legendgroup:
        node_trace['legendgroup'] = legendgroup
    # if color map is set
    if cmap is not None:
        # TODO introduce discrete colormaps (see contour plots in plotly)
        # if cmap_vals are not given

        cmap = 'Jet' if cmap is True else cmap

        if cmap_vals is not None:
            cmap_vals = cmap_vals
        else:
            if net["res_" + branch_element].shape[0] == 0:
                if branch_element == "line":
                    logger.error(
                        "There are no power flow results for buses voltage magnitudes which are"
                        "default for bus colormap coloring..."
                        "set cmap_vals input argument if you want colormap according to some "
                        "specific values...")
                else:
                    logger.error(
                        "There are no simulation results which are default for %s colormap coloring..."
                        "set cmap_vals input argument if you want colormap according to some "
                        "specific values..." % node_element)
            cmap_vals = net["res_" + node_element].loc[node_plot_index, colormap_column].values

        cmap_vals = net["res_" + node_element].loc[
            node_plot_index, colormap_column] if cmap_vals is None else cmap_vals

        cmin = cmap_vals.min() if cmin is None else cmin
        cmax = cmap_vals.max() if cmax is None else cmax

        node_trace['marker'] = Marker(size=size,
                                      color=cmap_vals, cmin=cmin, cmax=cmax,
                                      colorscale=cmap,
                                      colorbar=ColorBar(thickness=10,
                                                        x=cpos),
                                      symbol=patch_type
                                      )

        if cbar_title:
            node_trace['marker']['colorbar']['title'] = cbar_title

        node_trace['marker']['colorbar']['title']['side'] = 'right'
    return [node_trace]


def _get_branch_geodata_plotly(net, branches, use_branch_geodata, branch_element='line',
                               node_element='bus'):
    xs = []
    ys = []
    if use_branch_geodata:
        for line_ind, _ in branches.iterrows():
            line_coords = list(geojson.utils.coords(geojson.loads(net[branch_element].at[line_ind, 'geo'])))
            line_x, line_y = list(zip(*line_coords))
            xs += line_x
            xs += [None]
            ys += line_y
            ys += [None]
    else:
        # getting x and y values from bus_geodata for from and to side of each line
        n = node_element
        from_n = 'from_' + n
        to_n = 'to_' + n
        from_node_xy = net[n].loc[branches[from_n], 'geo'].apply(geojson.loads).apply(geojson.utils.coords).apply(next).tolist()
        to_node_xy = net[n].loc[branches[to_n], 'geo'].apply(geojson.loads).apply(geojson.utils.coords).apply(next).tolist()
        from_node_x, from_node_y = zip(*from_node_xy)
        to_node_x, to_node_y = zip(*to_node_xy)
        # center point added because of the hovertool
        center = (np.array(from_node_x) + np.array(to_node_x)) / 2
        none_list = [None] * len(from_node_x)
        xs = np.array([from_node_x, center, to_node_x, none_list]).T.flatten().tolist()

        # center point added because of the hovertool
        center = (np.array(from_node_y) + np.array(to_node_y)) / 2
        none_list = [None] * len(from_node_y)
        ys = np.array([from_node_y, center, to_node_y, none_list]).T.flatten().tolist()

    # [:-1] is because the trace will not appear on maps if None is at the end
    return xs[:-1], ys[:-1]


def create_line_trace(net, lines=None, use_line_geo=True, respect_switches=False, width=1.0,
                      color='grey', infofunc=None, trace_name='lines', legendgroup='lines',
                      cmap=None, cbar_title=None, show_colorbar=True, cmap_vals=None, cmin=None,
                      cmax=None, cpos=1.1, cmap_vals_category='loading_percent', hoverlabel=None,
                      dash="solid"):
    """
    Creates a plotly trace of pandapower lines. It is a power net specific wrapper function for the
    more generic _create_line_trace function.

    INPUT:
        **net** (pandapowerNet) - The pandapower network

    OPTIONAL:
        **lines** (list, None) - The lines for which the collections are created.
        If None, all lines in the network are considered.

        **width** (int, 1) - line width


        **infofunc** (pd.Series, None) - hoverinfo for line elements. Indices should correspond to
        the pandapower element indices

        **trace_name** (String, "lines") - name of the trace which will appear in the legend

        **color** (String, "grey") - color of lines in the trace

        **legendgroup** (String, None) - defines groups of layers that will be displayed in a legend
        e.g. groups according to voltage level (as used in `vlevel_plotly`)

        **cmap** (String, None) - name of a colormap which exists within plotly if set to True default `Jet`
        colormap is used, alternative colormaps : Greys, YlGnBu, Greens, YlOrRd,
        Bluered, RdBu, Reds, Blues, Picnic, Rainbow, Portland, Jet, Hot, Blackbody, Earth, Electric, Viridis
        To revert the color map, append "_r" to the name.

        **cmap_vals** (list, None) - values used for coloring using colormap

        **show_colorbar** (bool, False) - flag for showing or not corresponding colorbar

        **cbar_title** (String, None) - title for the colorbar

        **cmin** (float, None) - colorbar range minimum

        **cmax** (float, None) - colorbar range maximum

        **cpos** (float, 1.1) - position of the colorbar

        """

    branch_element = "line"
    node_element = "bus"
    separator_element = "switch"

    return _create_branch_trace(net=net,
                                branches=lines,
                                use_branch_geodata=use_line_geo,
                                respect_separators=respect_switches,
                                width=width,
                                color=color,
                                infofunc=infofunc,
                                trace_name=trace_name,
                                legendgroup=legendgroup,
                                cmap=cmap,
                                cbar_title=cbar_title,
                                show_colorbar=show_colorbar,
                                cmap_vals=cmap_vals,
                                cmin=cmin,
                                cmax=cmax,
                                cpos=cpos,
                                branch_element=branch_element,
                                separator_element=separator_element,
                                node_element=node_element,
                                cmap_vals_category=cmap_vals_category,
                                hoverlabel=hoverlabel,
                                dash=dash)

def create_dcline_trace(net, dclines=None, width=1.0,
                        color='grey', infofunc=None, trace_name='hvdc lines', legendgroup='dclines',
                        cmap=None, cbar_title=None, show_colorbar=True, cmap_vals=None, cmin=None,
                        cmax=None, cpos=1.1, cmap_vals_category='loading_percent', hoverlabel=None):
    """
    Creates a plotly trace of pandapower dclines. It is a power net specific wrapper function for the
    more generic _create_line_trace function.

    INPUT:
        **net** (pandapowerNet) - The pandapower network

    OPTIONAL:
        **dclines** (list, None) - The lines for which the collections are created.
        If None, all lines in the network are considered.

        **width** (int, 1) - line width

        **infofunc** (pd.Series, None) - hoverinfo for dcline elements. Indices should correspond to
        the pandapower element indices

        **trace_name** (String, "lines") - name of the trace which will appear in the legend

        **color** (String, "grey") - color of dclines in the trace

        **legendgroup** (String, None) - defines groups of layers that will be displayed in a legend
        e.g. groups according to voltage level (as used in `vlevel_plotly`)

        **cmap** (String, None) - name of a colormap which exists within plotly if set to True default `Jet`
        colormap is used, alternative colormaps : Greys, YlGnBu, Greens, YlOrRd,
        Bluered, RdBu, Reds, Blues, Picnic, Rainbow, Portland, Jet, Hot, Blackbody, Earth, Electric, Viridis
        To revert the color map, append "_r" to the name.

        **cmap_vals** (list, None) - values used for coloring using colormap

        **show_colorbar** (bool, False) - flag for showing or not corresponding colorbar

        **cbar_title** (String, None) - title for the colorbar

        **cmin** (float, None) - colorbar range minimum

        **cmax** (float, None) - colorbar range maximum

        **cpos** (float, 1.1) - position of the colorbar

        """

    branch_element = "dcline"
    node_element = "bus"
    separator_element = "switch"

    return _create_branch_trace(net=net,
                                branches=dclines,
                                use_branch_geodata=False,
                                width=width,
                                color=color,
                                infofunc=infofunc,
                                trace_name=trace_name,
                                legendgroup=legendgroup,
                                cmap=cmap,
                                cbar_title=cbar_title,
                                show_colorbar=show_colorbar,
                                cmap_vals=cmap_vals,
                                cmin=cmin,
                                cmax=cmax,
                                cpos=cpos,
                                branch_element=branch_element,
                                separator_element=separator_element,
                                node_element=node_element,
                                cmap_vals_category=cmap_vals_category,
                                hoverlabel=hoverlabel)


def _create_branch_trace(net, branches=None, use_branch_geodata=True, respect_separators=False,
                         width=1.0, color='grey', infofunc=None, trace_name='lines',
                         legendgroup=None, cmap=None, cbar_title=None, show_colorbar=True,
                         cmap_vals=None, cmin=None, cmax=None, cpos=1.1, branch_element='line',
                         separator_element='switch', node_element='bus',
                         cmap_vals_category='loading_percent', hoverlabel=None, dash="solid"):
    """
    Creates a plotly trace of branch elements. The rather generic, non-power net specific names
    were introduced to make it usable in other packages, e.g. for pipe networks.

   INPUT:
       **net** (pandapowerNet) - The network

   OPTIONAL:
       **branches** (list, None) - The branches for which the collections are created.
                                   If None, all branches in the network are considered.

       **use_branch_geodata** (bool, True) - whether the geodata of the branch tables should be used

       **respect_separators** (bool, True) - whether separating elements like switches should be
                                             considered

       **width** (int, 1) - branch width

       **color** (String, "grey") - color of lines in the trace

       **infofunc** (pd.Series, None) - hoverinfo for line elements. Indices should correspond to
           the pandapower element indices

       **trace_name** (String, "lines") - name of the trace which will appear in the legend

       **legendgroup** (String, None) - defines groups of layers that will be displayed in a legend
       e.g. groups according to voltage level (as used in `vlevel_plotly`)

       **cmap** (String, None) - name of a colormap which exists within plotly if set to True default `Jet`
       colormap is used, alternative colormaps : Greys, YlGnBu, Greens, YlOrRd,
       Bluered, RdBu, Reds, Blues, Picnic, Rainbow, Portland, Jet, Hot, Blackbody, Earth, Electric, Viridis

       **cmap_vals** (list, None) - values used for coloring using colormap

       **show_colorbar** (bool, False) - flag for showing or not corresponding colorbar

       **cbar_title** (String, None) - title for the colorbar

       **cmin** (float, None) - colorbar range minimum

       **cmax** (float, None) - colorbar range maximum

       **cpos** (float, 1.1) - position of the colorbar

       **branch_element** (str, "line") - name of the branch element in the net. In a pandapower
                                          net, this is alwas "line"

       **separator_element** (str, "switch") - name of the separator element in the net. In a
                                               pandapower net, this is alwas "switch"

      **node_element** (str, "bus") - name of the node element in the net. In a pandapower net,
                                      this is alwas "bus" (net.bus)

       """
    if not PLOTLY_INSTALLED:
        soft_dependency_error(str(sys._getframe().f_code.co_name) + "()", "plotly")

    color = get_plotly_color(color)

    # defining branches (lines) to be plot
    branches = net[branch_element].index.tolist() if branches is None else list(branches)
    if len(branches) == 0:
        return []

    if infofunc is not None:
        if not isinstance(infofunc, pd.Series) and isinstance(infofunc, Iterable) and \
                len(infofunc) == len(branches):
            infofunc = pd.Series(index=branches, data=infofunc)
        if len(infofunc) != len(branches) and len(infofunc) != len(net[branch_element]):
            raise UserWarning(f"Different amount of hover info than {branch_element}s to plot")
        assert isinstance(infofunc, pd.Series), \
            f"infofunc should be a pandas series with the net.{branch_element}.index " \
            f"to the infofunc contents"
    no_go_branches = set()
    if respect_separators:
        if separator_element == "switch":
            no_go_branches = set(branches) & \
                             set(net[separator_element].element[(net[separator_element].et == "l") &
                                                                (net[separator_element].closed == 0)])
        elif separator_element == "valve":
            no_go_branches = set(branches) & \
                             set(net[separator_element][(~net[separator_element].in_service) |
                                                        (net[separator_element].opened)])
        else:
            raise NotImplementedError(f"respect separators is only implements for switches, "
                                      "not for {separator_element}s.")
    branches_to_plot = net[branch_element].loc[list(set(net[branch_element].index) &
                                                    (set(branches) - no_go_branches))]
    no_go_branches_to_plot = None
<<<<<<< HEAD
    use_branch_geodata = use_branch_geodata if net[branch_element]["geo"].dropna().shape[0] > 0 else False
=======
    branch_geodata = branch_element + "_geodata"
    node_geodata = node_element + "_geodata"
    if not (branch_geodata in net) or not len(net[branch_geodata]):
        use_branch_geodata = False
>>>>>>> 95b41bf4
    if use_branch_geodata:
        branches_to_plot = branches_to_plot.loc[np.intersect1d(branches_to_plot.index,
                                                               net[branch_element].index)]
    else:
        branches_with_geodata = branches_to_plot['from_' + node_element].isin(
            net[node_element].dropna(subset=["geo"]).index) & \
                                branches_to_plot['to_' + node_element].isin(
                                    net[node_element].dropna(subset=["geo"]).index)
        branches_to_plot = branches_to_plot.loc[branches_with_geodata]
    cmap_branches = None
    if cmap is not None:
        # workaround: if colormap plot is used, each line need to be separate scatter object because
        # plotly still doesn't support appropriately colormap for line objects
        # TODO correct this when plotly solves existing github issue about Line colorbar

        cmap = 'jet' if cmap is True else cmap

        if cmap_vals is not None:
            if not isinstance(cmap_vals, np.ndarray):
                cmap_vals = np.asarray(cmap_vals)
        else:
            if net['res_' + branch_element].shape[0] == 0:
                logger.error(
                    "There are no simulation results for branches which are default for {}"
                    "colormap coloring..."
                    "set cmap_vals input argument if you want colormap according to some specific "
                    "values...".format(branch_element))
            cmap_vals = net['res_' + branch_element].loc[branches_to_plot.index,
            cmap_vals_category].values

        cmap_branches = get_plotly_cmap(cmap_vals, cmap_name=cmap, cmin=cmin, cmax=cmax)
        if len(cmap_branches) == len(net[branch_element]):
            # some branches are not plotted although cmap_value were provided for all branches
            branch_idx_map = dict(zip(net[branch_element].loc[branches].index.tolist(), range(len(branches))))
            cmap_branches = [cmap_branches[branch_idx_map[idx]] for idx in branches_to_plot.index]
        else:
            assert len(cmap_branches) == len(branches_to_plot), \
                "Different amounts of cmap values and branches to plot were supplied"
    branch_traces = []
    for col_i, (idx, branch) in enumerate(branches_to_plot.iterrows()):
        line_color = color
        line_info = branch['name'] if infofunc is None else infofunc.at[idx]
        if cmap is not None:
            try:
                line_color = cmap_branches[col_i]
            except IndexError:
                logger.warning("No color and info for {} {:d} (name: {}) available".format(
                    branch_element, idx, branch['name']))

        line_trace = dict(type='scatter', text=[], hoverinfo='text', mode='lines', name=trace_name,
                          line=Line(width=width, color=color, dash=dash), showlegend=False,
                          legendgroup=legendgroup)

        line_trace['x'], line_trace['y'] = _get_branch_geodata_plotly(net,
                                                                      branches_to_plot.loc[idx:idx],
                                                                      use_branch_geodata,
                                                                      branch_element, node_element)

        line_trace['line']['color'] = line_color

        line_trace['text'] = line_info

        branch_traces.append(line_trace)

    # enable legend for one element to make the legend group show up in the legend:
    branch_traces[0]["showlegend"] = True

    if show_colorbar and cmap is not None:

        cmin = cmap_vals.min() if cmin is None else cmin
        cmax = cmap_vals.max() if cmax is None else cmax
        try:
            # TODO for custom colormaps
            cbar_cmap_name = 'Jet' if cmap == 'jet' else cmap
            # workaround to get colorbar for branches (an unvisible node is added)
            # get x and y of first line.from_bus:
            x, y = geojson.utils.coords(net[node_element].loc(net[branch_element][f"from_{node_element}"][net[branch_element].index[0]], "geo"))
            branches_cbar = dict(type='scatter', x=x, y=y, mode='markers',
                                 marker=Marker(size=0, cmin=cmin, cmax=cmax,
                                               color='rgb(255,255,255)',
                                               opacity=0,
                                               colorscale=cbar_cmap_name,
                                               colorbar=ColorBar(thickness=10,
                                                                 x=cpos),
                                               ))
            if cbar_title:
                branches_cbar['marker']['colorbar']['title'] = cbar_title

            branches_cbar['marker']['colorbar']['title']['side'] = 'right'

            branch_traces.append(branches_cbar)
        except:
            pass
    if len(no_go_branches) > 0:
        ng_traces = []
        no_go_branches_to_plot = net[branch_element].loc[list(no_go_branches)]
        for idx, branch in no_go_branches_to_plot.iterrows():
            line_color = color
            line_trace = dict(type='scatter',
                              text=[], hoverinfo='text', mode='lines', name='disconnected branches',
                              line=Line(width=width / 2, color='grey', dash='dot'),
                              legendgroup="disconnected " + legendgroup, showlegend=False)

            line_trace['x'], line_trace['y'] = _get_branch_geodata_plotly(net,
                                                                          no_go_branches_to_plot.loc[
                                                                          idx:idx],
                                                                          use_branch_geodata,
                                                                          branch_element, node_element)

            line_trace['line']['color'] = line_color
            try:
                line_trace['text'] = infofunc.loc[idx]
            except (KeyError, IndexError, AttributeError):
                line_trace["text"] = branch['name']

            ng_traces.append(line_trace)
        # enable legend for one element to make the legend group show up in the legend:
        ng_traces[0]["showlegend"] = True
        branch_traces += ng_traces

    # sort infofunc so that it is the correct order lines_to_plot + no_go_lines_to_plot
    if infofunc is not None:
        if not isinstance(infofunc, pd.Series) and isinstance(infofunc, Iterable) and \
                len(infofunc) == len(net[branch_element]):
            infofunc = pd.Series(index=net[branch_element].index, data=infofunc)
        assert isinstance(infofunc, pd.Series), \
            "infofunc should be a pandas series with the net.{}.index to the infofunc contents" \
                .format(branch_element)
        sorted_idx = branches_to_plot.index.tolist()
        if no_go_branches_to_plot is not None:
            sorted_idx += no_go_branches_to_plot.index.tolist()
        infofunc = infofunc.loc[sorted_idx]
    center_trace = create_edge_center_trace(branch_traces, color=color, infofunc=infofunc,
                                            use_line_geo=use_branch_geodata,
                                            showlegend=False, legendgroup=legendgroup,
                                            hoverlabel=hoverlabel)
    branch_traces.append(center_trace)

    return branch_traces


def create_trafo_trace(net, trafos=None, color='green', trafotype='2W', width=5, infofunc=None, cmap=None,
                       trace_name='2W transformers', cmin=None, cmax=None, cmap_vals=None, matching_params=None,
                       use_line_geo=None):
    """
    Creates a plotly trace of pandapower trafos.

    INPUT:
        **net** (pandapowerNet) - The pandapower network

    OPTIONAL:
        **trafos** (list, None) - The trafos for which the collections are created.
        If None, all trafos in the network are considered.

        **trafotype** (String, "2W") - trafotype can be 2W or 3W and can define which transformer table is taken (trafo or trafo3w)

        **width** (int, 5) - line width

        **infofunc** (pd.Series, None) - hoverinfo for trafo elements. Indices should correspond
        to the pandapower element indices

        **trace_name** (String, "lines") - name of the trace which will appear in the legend

        **color** (String, "green") - color of lines in the trace

        **cmap** (bool, False) - name of a colormap which exists within plotly (Greys, YlGnBu,
        Greens, YlOrRd, Bluered, RdBu, Reds, Blues, Picnic, Rainbow, Portland, Jet, Hot,
        Blackbody, Earth, Electric, Viridis)

        **cmap_vals** (list, None) - values used for coloring using colormap

        **cbar_title** (String, None) - title for the colorbar

        **cmin** (float, None) - colorbar range minimum

        **cmax** (float, None) - colorbar range maximum


    """
    if not PLOTLY_INSTALLED:
        soft_dependency_error(str(sys._getframe().f_code.co_name) + "()", "plotly")

    color = get_plotly_color(color)

    if trafotype == '2W':
        trafotable = 'trafo'

        trafo_buses_with_geodata = net.trafo.hv_bus.isin(net.bus.geo.dropna().index) & \
                                   net.trafo.lv_bus.isin(net.bus.geo.dropna().index)
        connections = [['hv_bus', 'lv_bus']]
    elif trafotype == '3W':
        trafotable = 'trafo3w'
        trafo_buses_with_geodata = net.trafo3w.hv_bus.isin(net.bus.dropna(subset=["geo"]).index) & \
                                   net.trafo3w.mv_bus.isin(net.bus.dropna(subset=["geo"]).index) & \
                                   net.trafo3w.lv_bus.isin(net.bus.dropna(subset=["geo"]).index)
        connections = [['hv_bus', 'lv_bus'], ['hv_bus', 'mv_bus'], ['mv_bus', 'lv_bus']]

    else:
        raise UserWarning('trafo_type should be 2W or 3W')
    # defining lines to be plot
    trafos = net[trafotable].index.tolist() if trafos is None else list(trafos)
    if len(trafos) == 0:
        return []

    trafos_mask = net[trafotable].index.isin(trafos)
    trafos_to_plot = net[trafotable].loc[trafo_buses_with_geodata & trafos_mask]

    if infofunc is not None:
        if not isinstance(infofunc, pd.Series) and isinstance(infofunc, Iterable) and \
                len(infofunc) == len(trafos):
            infofunc = pd.Series(index=trafos, data=infofunc)
        assert isinstance(infofunc, pd.Series), \
            "infofunc should be a pandas series with the net.trafo.index to the infofunc contents"
        infofunc = infofunc.loc[trafos_to_plot.index]

    cmap_colors = []
    if cmap is not None:
        cmap = 'jet' if cmap is None else cmap

        cmin = 0 if cmin is None else cmin
        cmax = 100 if cmin is None else cmax

        if cmap_vals is not None:
            cmap_vals = cmap_vals
        else:
            if net['res_' + trafotable].shape[0] == 0:
                logger.error("There are no power flow results for lines which are default for line colormap coloring..."
                             "set cmap_vals input argument if you want colormap according to some specific values...")
            cmap_vals = net['res_' + trafotable].loc[trafos_to_plot.index, 'loading_percent'].values

        cmap_colors = get_plotly_cmap(cmap_vals, cmap_name=cmap, cmin=cmin, cmax=cmax)

    trafo_traces = []

    for col_i, (idx, trafo) in enumerate(trafos_to_plot.iterrows()):
        if cmap is not None:
            color = cmap_colors[col_i]
        for from_bus1, to_bus1 in connections:

            trafo_trace = dict(type='scatter', text=[], line=Line(width=width, color=color),
                               hoverinfo='text', mode='lines', name=trace_name,
                               legendgroup=trace_name, showlegend=False)

            trafo_trace['text'] = trafo['name'] if infofunc is None else infofunc.loc[idx]

            from_bus = next(geojson.utils.coords(geojson.loads(net.bus.loc[trafo[from_bus1], "geo"])))
            to_bus = next(geojson.utils.coords(geojson.loads(net.bus.loc[trafo[to_bus1], "geo"])))
            trafo_trace["x"] = [from_bus[0], (from_bus[0] + to_bus[0]) / 2, to_bus[0]]
            trafo_trace["y"] = [from_bus[1], (from_bus[1] + to_bus[1]) / 2, to_bus[1]]

            trafo_traces.append(trafo_trace)
    trafo_traces[0]["showlegend"] = True

    center_trace = create_edge_center_trace(trafo_traces, color=color, infofunc=infofunc,
                                            use_line_geo=use_line_geo,
                                            showlegend=False, legendgroup=trace_name)
    trafo_traces.append(center_trace)
    return trafo_traces


def create_weighted_marker_trace(net, elm_type="load", elm_ids=None, column_to_plot="p_mw",
                                 sizemode="area", color="red", patch_type="circle",
                                 marker_scaling=1., trace_name="", infofunc=None,
                                 node_element="bus", show_scale_legend=True,
                                 scale_marker_size=None, scale_marker_color=None,
                                 scale_legend_unit=None):
    """Create a single-color plotly trace markers/patches (e.g., bubbles) of value-dependent size.

    Can be used with pandapipes.plotting.plotly.simple_plotly (pass as "additional_trace").
    If present in the respective pandapower-net table, the "in_service" and "scaling" column will be
    taken into account as factors to calculate the markers' weights.
    Negative values might lead to unexpected results, especially when pos. and neg. values are
    mixed in one column! All values are treated as absolute values.
    If value = 0, no marker will be created.

    INPUT:
        **net** (pandapowerNet) - the pandapower net of the plot

    OPTIONAL:
        **elm_type** (str, default "load") - the element table in the net that holds the values
        to plot

        **elm_ids** (list, default None) - the element IDs of the elm_type table for which markers
        will be created. If None, all IDs in net[elm_type] that are not 0 or NaN in the
        `column_to_plot` will be used.

        **column_to_plot** (str, default "p_mw") - the column in the net[elm_type] table that
        will be plotted. The suffix (everything behind the last '_' in the column name) will be
        used as the unit in the infofunction.

        **sizemode** (str, default "area") - whether the markers' "area" or "diameter"  will be
        proportional to the represented value

        **color** (str, default "red") - color for the markers

        **patch_type** (str, default "circle") - plotly marker style that will be used (other
        options are triangle-up, triangle-down and many more; for non-filled markers, append "-open"
        cf. https://plotly.com/python/marker-style/)

        **marker_scaling** (float, default 1.) - factor to scale the size of all markers

        **trace_name** (str, default ""): trace name for the legend. If empty, elm_type will be used.

        **infofunc** (pd.Series, default None): hover-infofuction to overwrite the internal infofunction

        **node_element** (str, default "bus") - the name of node elements in the net. "bus" for
        pandapower networks, "junction" for pandapipes networks

        **show_scale_legend** (bool, default True): display a marker legend at the top right of the
         plot

        **scale_marker_size** (float / list of floats, default None): adjust the size of the scale,
        gets multiplied with `marker_scaling`. Default size is the average size of the respective
        weighted markers rounded to 5. A list of values will result in several scale marker legends.

        **scale_marker_color** (str, default None): specify the color of the scale legend marker.
        If None, `color` will be used.

        **scale_legend_unit** (str, default None): specifies the unit shown in the scale legend
        marker's string. It does not trigger any unit conversions! If None, the last part of
        `column_to_plot` will be used (all upper case).

    OUTPUT:
        **marker_trace** (dict): dict for the plotly trace

    """
    # filter for relevant elements:
    elm_ids = net[elm_type].loc[~net[elm_type][column_to_plot].isna()].index.tolist() \
        if elm_ids is None else list(elm_ids)

    # apply the scaling and in_service column, if available
    elms_df = net[elm_type].loc[elm_ids]
    scaling = elms_df.scaling if "scaling" in elms_df.columns else 1
    in_service = elms_df.in_service if "in_service" in elms_df.columns else 1
    elms_df["values_scaled"] = elms_df[column_to_plot] * in_service * scaling

    # get sum per bus, if not a bus table already:
    if elm_type not in [node_element, "res_" + node_element]:
        values_by_bus = elms_df.groupby("bus").sum().values_scaled
    else:
        values_by_bus = elms_df.values_scaled
    values_by_bus = values_by_bus.loc[values_by_bus != 0]

    if any(values_by_bus < 0):
        logger.warning("A marker trace cannot be created for negative values!\n"
                       "They will be considered as absolute values. Items with negative values:\n"
                       + str(values_by_bus.loc[values_by_bus < 0]))

    # add geodata:
    xy_list = net[node_element].loc[values_by_bus.index, 'geo'].dropna().apply(geojson.loads).apply(geojson.utils.coords).apply(next)
    x_list, y_list = zip(*xy_list)

    # set up hover info:
    unit = column_to_plot.split("_")[-1]
    unit = unit.upper()
    trace_name = trace_name if len(trace_name) else elm_type
    if infofunc is None:
        infofunc = values_by_bus.apply(lambda x: f"{trace_name} {x:.2f} {unit}")
    if not isinstance(infofunc, pd.Series) and isinstance(infofunc, Iterable) and \
            len(infofunc) == len(values_by_bus.index):
        infofunc = pd.Series(index=values_by_bus.index, data=infofunc)

    # set up the marker trace:
    marker_trace = dict(type='scatter',
                        text=infofunc,
                        mode='markers',
                        hoverinfo='text',
                        name=trace_name,
                        x=list(x_list),
                        y=list(y_list))
    marker_trace["marker"] = dict(color=color,
                                  size=values_by_bus.abs() * marker_scaling,
                                  symbol=patch_type,
                                  sizemode=sizemode)

    # additional info for the create_scale_trace function:

    if not isinstance(scale_marker_size, Iterable):
        scale_marker_size = [scale_marker_size]

    marker_trace["meta"] = dict(marker_scaling=marker_scaling,
                                column_to_plot=column_to_plot,
                                scale_legend_unit=scale_legend_unit or
                                                  column_to_plot.split("_")[1].upper(),
                                show_scale_legend=show_scale_legend,
                                scale_marker_size=scale_marker_size,
                                scale_marker_color=scale_marker_color or color)

    return marker_trace


def create_scale_trace(net, weighted_trace, down_shift=0):
    """Create a scale (marker size legend) for a weighted_marker_trace.

    Will be used with pandapipes.plotting.plotly.simple_plotly, when "additional_trace" contains
    a trace created by :func:`create_weighted_marker_trace` with :code:`show_scale_legend=True`.
    The default reference marker is of average size of all weighted markers, rounded to the next 5,
    and comes with a string with the respective reference value and unit.

    INPUT:
        **net** (pandapowerNet) - the pandapower net of the plot

        **weighted_trace** (dict) - weighted plotly trace

        **down_shift** (int) - shift to align different scales below each other (prop. to y-offset)

    """
    marker = weighted_trace["marker"]
    scale_info = weighted_trace["meta"]
    unit = scale_info["scale_legend_unit"]  # p_mw...q_mvar ..

    # scale trace
    bus_x, bus_y = zip(*net.bus.geo.dropna().apply(geojson.loads).apply(geojson.utils.coords).apply(next))
    x_max, y_max = max(bus_x), max(bus_y)
    x_min, y_min = min(bus_x), min(bus_y)
    x_pos = x_max + (x_max - x_min) * 0.2
    x_pos2 = x_max + ((x_max - x_min) * 0.2 * 2)

    scale_traces = []
    for idx, sze in enumerate(scale_info["scale_marker_size"]):
        y_pos = y_max - ((y_max - y_min) * (0.2 * (down_shift + idx)))

        # default is the average rounded to 5
        if not sze:
            scale_size = math.ceil(marker["size"].mean() / 5) * 5
        else:
            scale_size = sze * scale_info['marker_scaling']

        # second (dummy) position is needed for correct marker sizing
        scale_trace = dict(type="scatter",
                           x=[x_pos, x_pos2],
                           y=[y_pos, y_pos],
                           mode="markers+text",
                           hoverinfo="skip",
                           marker=dict(size=[scale_size, 0],
                                       color=scale_info.get("scale_marker_color"),
                                       symbol=marker["symbol"],
                                       sizemode=marker["sizemode"]),
                           text=[f"{scale_size / scale_info['marker_scaling']:.0f} {unit}", ""],
                           textposition="top center",
                           showlegend=False,
                           textfont=dict(family="Helvetica",
                                         size=14,
                                         color="DarkSlateGrey"))
        scale_traces.append(scale_trace)

    return scale_traces


def draw_traces(traces, on_map=False, map_style='basic', showlegend=True, figsize=1,
                aspectratio='auto', filename='temp-plot.html', auto_open=True, **kwargs):
    """
    plots all the traces (which can be created using :func:`create_bus_trace`, :func:`create_line_trace`,
    :func:`create_trafo_trace`)
    to PLOTLY (see https://plot.ly/python/)

    INPUT:
        **traces** - list of dicts which correspond to plotly traces
        generated using: `create_bus_trace`, `create_line_trace`, `create_trafo_trace`

    OPTIONAL:
        **on_map** (bool, False) - enables using mapbox plot in plotly

        **map_style** (str, 'basic') - enables using mapbox plot in plotly

            - 'streets'
            - 'bright'
            - 'light'
            - 'dark'
            - 'satellite'

        **showlegend** (bool, 'True') - enables legend display

        **figsize** (float, 1) - aspectratio is multiplied by it in order to get final image size

        **aspectratio** (tuple, 'auto') - when 'auto' it preserves original aspect ratio of the
        network geodata any custom aspectration can be given as a tuple, e.g. (1.2, 1)

        **filename** (str, "temp-plot.html") - plots to a html file called filename

        **auto_open** (bool, 'True') - automatically open plot in browser

    OUTPUT:
        **figure** (graph_objs._figure.Figure) figure object

    """
    if not PLOTLY_INSTALLED:
        soft_dependency_error(str(sys._getframe().f_code.co_name) + "()", "plotly")
    if on_map:
        try:
            on_map = _on_map_test(traces[0]['x'][0], traces[0]['y'][0])
        except:
            logger.warning("Test if geo-data are in lat/long cannot be performed using geopy -> "
                           "eventual plot errors are possible.")

        if on_map is False:
            logger.warning("Existing geodata are not real lat/lon geographical coordinates. -> "
                           "plot on maps is not possible.\n"
                           "Use geo_data_to_latlong(net, projection) to transform geodata from specific projection.")

    if on_map:
        # change traces for mapbox
        # change trace_type to scattermapbox and rename x to lat and y to lon
        for trace in traces:
            if 'x' in trace.keys():
                trace['lon'] = trace.pop('x')
            if 'y' in trace.keys():
                trace['lat'] = trace.pop('y')
            trace['type'] = 'scattermapbox'
            if "line" in trace and isinstance(trace["line"], Line):
                # scattermapboxplot lines do not support dash for some reason, make it a red line instead
                if "dash" in trace["line"]._props:
                    _prps = dict(trace["line"]._props)
                    _prps.pop("dash")
                    if trace["line"]._props["dash"] != "solid":
                        _prps["color"] = "red"
                    trace["line"] = scmLine(_prps)
                else:
                    trace["line"] = scmLine(dict(trace["line"]._props))
            elif "marker" in trace and isinstance(trace["marker"], Marker):
                trace["marker"] = scmMarker(trace["marker"]._props)

    # setting Figure object
    fig = Figure(data=traces,  # edge_trace
                 layout=Layout(
                     titlefont=dict(size=16),
                     showlegend=showlegend,
                     autosize=(aspectratio == 'auto'),
                     hovermode='closest',
                     margin=dict(b=5, l=5, r=5, t=5),
                     # annotations=[dict(
                     #     text="",
                     #     showarrow=False,
                     #     xref="paper", yref="paper",
                     #     x=0.005, y=-0.002)],
                     xaxis=XAxis(showgrid=False, zeroline=False, showticklabels=False),
                     yaxis=YAxis(showgrid=False, zeroline=False, showticklabels=False),
                     # legend=dict(x=0, y=1.0)
                     legend={'itemsizing': 'constant'},
                 ),
                 )
    a = kwargs.get('annotation')
    if a:
        fig.add_annotation(a)

    # check if geodata are real geographical lat/lon coordinates using geopy
    if on_map:
        try:
            mapbox_access_token = _get_mapbox_token()
        except Exception:
            logger.exception('mapbox token required for map plots. '
                             'Get Mapbox token by signing in to https://www.mapbox.com/.\n'
                             'After getting a token, set it to pandapower using:\n'
                             'pandapower.plotting.plotly.mapbox_plot.set_mapbox_token(\'<token>\')')
            raise MapboxTokenMissing

        fig['layout']['mapbox'] = dict(accesstoken=mapbox_access_token,
                                       bearing=0,
                                       center=dict(lat=pd.Series(traces[0]['lat']).dropna().mean(),
                                                   lon=pd.Series(traces[0]['lon']).dropna().mean()),
                                       style=map_style,
                                       pitch=0,
                                       zoom=kwargs.pop('zoomlevel', 3))

    # default aspectratio: if on_map use auto, else use 'original'
    aspectratio = 'original' if not on_map and aspectratio == 'auto' else aspectratio

    if aspectratio != 'auto':
        if aspectratio == 'original':
            # TODO improve this workaround for getting original aspectratio
            xs = []
            ys = []
            for trace in traces:
                xs += trace.get('x') or trace.get('lon') or []
                ys += trace.get('y') or trace.get('lat') or []
            xs_arr = np.array(xs)
            ys_arr = np.array(ys)
            xrange = np.nanmax(xs_arr) - np.nanmin(xs_arr)
            yrange = np.nanmax(ys_arr) - np.nanmin(ys_arr)

            # the ratio only makes sense, if xrange and yrange != 0
            if xrange == 0 and yrange == 0:
                aspectratio = (1, 1)
            elif xrange == 0:
                aspectratio = (0.35, 1)
            elif yrange == 0:
                aspectratio = (1, 0.35)

            else:
                ratio = xrange / yrange
                if ratio < 1:
                    aspectratio = (ratio, 1.)
                else:
                    aspectratio = (1., 1 / ratio)

        aspectratio = np.array(aspectratio) / max(aspectratio)
        fig['layout']['width'], fig['layout']['height'] = ([ar * figsize * 700 for ar in aspectratio])

    # check if called from ipynb or not in order to consider appropriate plot function
    if _in_ipynb() and auto_open:
        from plotly.offline import init_notebook_mode, iplot as plot
        init_notebook_mode()
        plot(fig, filename=filename)
    else:
        from plotly.offline import plot as plot
        plot(fig, filename=filename, auto_open=auto_open)

    return fig<|MERGE_RESOLUTION|>--- conflicted
+++ resolved
@@ -586,14 +586,7 @@
     branches_to_plot = net[branch_element].loc[list(set(net[branch_element].index) &
                                                     (set(branches) - no_go_branches))]
     no_go_branches_to_plot = None
-<<<<<<< HEAD
     use_branch_geodata = use_branch_geodata if net[branch_element]["geo"].dropna().shape[0] > 0 else False
-=======
-    branch_geodata = branch_element + "_geodata"
-    node_geodata = node_element + "_geodata"
-    if not (branch_geodata in net) or not len(net[branch_geodata]):
-        use_branch_geodata = False
->>>>>>> 95b41bf4
     if use_branch_geodata:
         branches_to_plot = branches_to_plot.loc[np.intersect1d(branches_to_plot.index,
                                                                net[branch_element].index)]
