--- conflicted
+++ resolved
@@ -67,15 +67,10 @@
         logger.warning('Geo-coordinates check cannot be peformed because pyproj package not available \n\t--> '
                        'if geo-coordinates are not in lat/lon format an empty plot may appear...')
         return
-<<<<<<< HEAD
 
     if projection == 'epsg:4326':
         return
-    
-=======
-    if projection == 'epsg:4326':
-        return
->>>>>>> 56a1cf72
+
     wgs84 = Proj(init='epsg:4326')  # lat/long
 
     try:
