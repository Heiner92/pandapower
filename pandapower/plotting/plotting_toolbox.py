import ast
import re

import numpy as np
import pandas as pd
import geojson

from typing_extensions import deprecated

try:
    import pandaplan.core.pplog as logging
except ImportError:
    import logging

logger = logging.getLogger(__name__)


def _rotate_dim2(arr, ang):
    """
    Rotate the input vector with the given angle.

    :param arr: array with 2 dimensions
    :type arr: np.array
    :param ang: angle [rad]
    :type ang: float
    """
    return np.dot(np.array([[np.cos(ang), np.sin(ang)], [-np.sin(ang), np.cos(ang)]]), arr)


def _get_coords_from_geojson(gj_str):
    pattern = r'"coordinates"\s*:\s*((?:\[(?:\[[^]]+],?\s*)+\])|\[[^]]+\])'
    matches = re.findall(pattern, gj_str)

    if not matches:
        return None
    if len(matches) > 1:
        raise ValueError("More than one match found in GeoJSON string")
    for m in matches:
        return ast.literal_eval(m)
    return None

def get_collection_sizes(net, bus_size=1.0, ext_grid_size=1.0, trafo_size=1.0, load_size=1.0,
                         sgen_size=1.0, switch_size=2.0, switch_distance=1.0, gen_size=1.0):
    """
    Calculates the size for most collection types according to the distance between min and max
    geocoord so that the collections fit the plot nicely

    .. note: This is implemented because if you would choose a fixed values (e.g. bus_size = 0.2),\
        the size could be to small for large networks and vice versa

    :param net: pandapower network for which to create plot
    :type net: pandapowerNet
    :param bus_size: relative bus size
    :type bus_size: float, default 1.
    :param ext_grid_size: relative external grid size
    :type ext_grid_size: float, default 1.
    :param trafo_size: relative trafo size
    :type trafo_size: float, default 1.
    :param load_size: relative load size
    :type load_size: float, default 1.
    :param sgen_size: relative static generator size
    :type sgen_size: float, default 1.
    :param switch_size: relative switch size
    :type switch_size: float, default 2.
    :param switch_distance: relative distance between switches
    :type switch_distance: float, default 1.
    :return: sizes (dict) - dictionary containing all scaled sizes
    """

    lst = net.bus.geo.apply(geojson.loads).apply(geojson.utils.coords).apply(next).values
    mean_distance_between_buses = sum(map(lambda a, b: (a-b)/200, *(map(max, zip(*lst)), map(min, zip(*lst)))))

    sizes = {
        "bus": bus_size * mean_distance_between_buses,
        "ext_grid": ext_grid_size * mean_distance_between_buses * 1.5,
        "switch": switch_size * mean_distance_between_buses * 1,
        "switch_distance": switch_distance * mean_distance_between_buses * 2,
        "load": load_size * mean_distance_between_buses,
        "sgen": sgen_size * mean_distance_between_buses,
        "trafo": trafo_size * mean_distance_between_buses,
        "gen": gen_size * mean_distance_between_buses
    }
    return sizes


def get_list(individuals, number_entries, name_ind, name_ent):
    """
    Auxiliary function to create a list of specified length from an input value that could be either
    an iterable or a single value. Strings are treated as non-iterables. In case of iterables and
    the length not matching the specified length, the input values are repeated or capped to match
    the specified length.

    :param individuals: list or other iterable to adapt to the given length
    :type individuals: iterable
    :param number_entries: length to which individuals shall be entended / capped
    :type number_entries: int
    :param name_ind: Name of the individuals (only for logging pupose).
    :type name_ind: str
    :param name_ent: Name of the entries to which the length belongs (only for logging pupose).
    :type name_ent: str
    :return: new_individuals (list) - a list of length __number_entries__ containing the \
        (extended / capped) individuals
    """
    if hasattr(individuals, "__iter__") and not isinstance(individuals, str):
        if number_entries == len(individuals):
            return list(individuals)
        elif number_entries > len(individuals):
            logger.warning("The number of given %s (%d) is smaller than the number of %s (%d) to"
                           " draw! The %s will be repeated to fit."
                           % (name_ind, len(individuals), name_ent, number_entries, name_ind))
            return (list(individuals) * (int(number_entries / len(individuals)) + 1))[
                   :number_entries]
        else:
            logger.warning("The number of given %s (%d) is larger than the number of %s (%d) to"
                           " draw! The %s will be capped to fit."
                           % (name_ind, len(individuals), name_ent, number_entries, name_ind))
            return list(individuals)[:number_entries]
    return [individuals] * number_entries


def get_color_list(color, number_entries, name_entries="nodes"):
    if (len(color) == 3 or len(color) == 4) and all(isinstance(c, float) for c in color):
        logger.info("Interpreting color %s as rgb or rgba!" % str(color))
        return get_list([color], number_entries, "colors", name_entries)
    return get_list(color, number_entries, "colors", name_entries)


def get_angle_list(angle, number_entries, name_entries="nodes"):
    return get_list(angle, number_entries, "angles", name_entries)


def get_linewidth_list(linewidth, number_entries, name_entries="lines"):
    return get_list(linewidth, number_entries, "linewidths", name_entries)


def get_index_array(indices, net_table_indices):
    if indices is None:
        return np.copy(net_table_indices.values)
    elif isinstance(indices, set):
        return np.array(list(indices))
    return np.array(indices)


def coords_from_node_geodata(element_indices, from_nodes, to_nodes, node_geodata, table_name,
                             node_name="Bus", ignore_zero_length=True, node_geodata_to=None):
    """
    Auxiliary function to get the node coordinates for a number of branches with respective from
    and to nodes. The branch elements for which there is no geodata available are not included in
    the final list of coordinates.

    :param element_indices: Indices of the branch elements for which to find node geodata
    :type element_indices: iterable
    :param from_nodes: Indices of the starting nodes
    :type from_nodes: iterable
    :param to_nodes: Indices of the ending nodes
    :type to_nodes: iterable
    :param node_geodata: Dataframe containing x and y coordinates of the nodes
    :type node_geodata: pd.DataFrame
    :param table_name: Name of the table that the branches belong to (only for logging)
    :type table_name: str
    :param node_name: Name of the node type (only for logging)
    :type node_name: str, default "Bus"
    :param ignore_zero_length: States if branches should be left out, if their length is zero, i.e. \
        from_node_coords = to_node_coords
    :type ignore_zero_length: bool, default True
    :param node_geodata_to: Dataframe containing x and y coordinates of the "to" nodes (optional, default node_geodata)
    :type node_geodata_to: pd.DataFrame
    :return: Return values are:\
        - coords (list) - list of branch coordinates as geojson valid strings
        - elements_with_geo (set) - the indices of branch elements for which coordinates wer found \
            in the node geodata table
    """
    if node_geodata_to is None:
        node_geodata_to = node_geodata
    have_geo = np.isin(from_nodes, node_geodata.index.values) \
        & np.isin(to_nodes, node_geodata_to.index.values)
    elements_with_geo = np.array(element_indices)[have_geo]
    fb_with_geo, tb_with_geo = from_nodes[have_geo], to_nodes[have_geo]
<<<<<<< HEAD
    coords = [geojson.dumps(geojson.LineString([(x_from, y_from), (x_to, y_to)])) for [x_from, y_from], [x_to, y_to]
              in np.concatenate([node_geodata.loc[fb_with_geo].apply(geojson.loads).apply(geojson.utils.coords).apply(list).to_list(),
                                 node_geodata_to.loc[tb_with_geo].apply(geojson.loads).apply(geojson.utils.coords).apply(list).to_list()], axis=1)
              if not ignore_zero_length or not (x_from == x_to and y_from == y_to)]
=======
    node_geodata = node_geodata.apply(_get_coords_from_geojson)
    coords = [f'{{"coordinates": [[{x_from}, {y_from}], [{x_to}, {y_to}]], "type": "LineString"}}'
              for [x_from, y_from], [x_to, y_to]
              in zip(node_geodata.loc[fb_with_geo], node_geodata.loc[tb_with_geo])
              if not ignore_zero_length or (ignore_zero_length and not (x_from == x_to and y_from == y_to))]
>>>>>>> 2db43472
    elements_without_geo = set(element_indices) - set(elements_with_geo)
    if len(elements_without_geo) > 0:
        logger.warning(
            f"No coords found for {table_name}s {elements_without_geo}. {node_name} geodata is missing for those {table_name}s!"
        )
    return coords, elements_with_geo


def set_line_geodata_from_bus_geodata(net, line_index=None, overwrite=False, ignore_zero_length=True):
    """
    Sets coordinates in net.line.geo based on the from_bus and to_bus coordinates
    in net.bus.geo
    :param net: pandapowerNet
    :param line_index: index of lines, coordinates of which will be set from bus geo (all lines if None)
    :param overwrite: whether the existing coordinates in net.line.geo must be overwritten
    :return: None
    """
    if 'geo' not in net.bus.columns or net.bus.geo.isnull().all():
        logger.warning("The function set_line_geodata_from_bus_geodata requires geodata to be present in net.bus.geo")
        return
    line_index = line_index if line_index is not None else net.line.index
    if not overwrite:
        # line_index = np.setdiff1d(line_index, net.line_geodata.index)
        try:
            line_index = net.line.geo.index[net.line.geo.isnull()]
        except AttributeError:
            # If line.geo is not found, just net.line.index
            pass

    geos, line_index_successful = coords_from_node_geodata(element_indices=line_index,
                                                           from_nodes=net.line.loc[line_index, 'from_bus'].values,
                                                           to_nodes=net.line.loc[line_index, 'to_bus'].values,
                                                           node_geodata=net.bus.geo,
                                                           table_name="line",
                                                           node_name="bus",
                                                           ignore_zero_length=ignore_zero_length)

    net.line.loc[line_index_successful, 'geo'] = pd.Series(geos)

    num_failed = len(line_index) - len(line_index_successful)
    if num_failed > 0:
        logger.info(f"failed to set coordinates of {num_failed} lines")


@deprecated("Use of busbar is not by bus_geodata anymore.")
def position_on_busbar(net, bus, busbar_coords):
    """
    Checks if the first or the last coordinates of a line are on a bus

    :param net: The pandapower network
    :type net: pandapowerNet
    :param bus: ID of the target bus on one end of the line
    :type bus: int
    :param busbar_coords: The coordinates of the busbar (beginning and end point).
    :type busbar_coords: array, shape= (,2L)
    :return: intersection (tuple, shape= (2L,))- Intersection point of the line with the given bus.\
        Can be used for switch position
    """
    # If the line has no Intersection line will be returned and the bus coordinates can be used to
    # calculate the switch position
    intersection = None
    bus_coords = net.bus_geodata.loc[bus, "coords"]
    # Checking if bus has "coords" - if it is a busbar
    if bus_coords is not None and bus_coords is not np.NaN and busbar_coords is not None:
        for i in range(len(bus_coords) - 1):
            try:
                # Calculating slope of busbar-line. If the busbar-line is vertical ZeroDivisionError
                # occurs
                m = (bus_coords[i + 1][1] - bus_coords[i][1]) / \
                    (bus_coords[i + 1][0] - bus_coords[i][0])
                # Clculating the off-set of the busbar-line
                b = bus_coords[i][1] - bus_coords[i][0] * m
                # Checking if the first end of the line is on the busbar-line
                if 0 == m * busbar_coords[0][0] + b - busbar_coords[0][1]:
                    # Checking if the end of the line is in the Range of the busbar-line
                    if bus_coords[i + 1][0] <= busbar_coords[0][0] <= bus_coords[i][0] \
                            or bus_coords[i][0] <= busbar_coords[0][0] <= bus_coords[i + 1][0]:
                        # Intersection found. Breaking for-loop
                        intersection = busbar_coords[0]
                        break
                # Checking if the second end of the line is on the busbar-line
                elif 0 == m * busbar_coords[-1][0] + b - busbar_coords[-1][1]:
                    if bus_coords[i][0] >= busbar_coords[-1][0] >= bus_coords[i + 1][0] \
                            or bus_coords[i][0] <= busbar_coords[-1][0] <= bus_coords[i + 1][0]:
                        # Intersection found. Breaking for-loop
                        intersection = busbar_coords[-1]
                        break
            # If the busbar-line is a vertical line and the slope is infinitely
            except ZeroDivisionError:
                # Checking if the first line-end is at the same position
                if bus_coords[i][0] == busbar_coords[0][0]:
                    # Checking if the first line-end is in the Range of the busbar-line
                    if bus_coords[i][1] >= busbar_coords[0][1] >= bus_coords[i + 1][1] \
                            or bus_coords[i][1] <= busbar_coords[0][1] <= bus_coords[i + 1][1]:
                        # Intersection found. Breaking for-loop
                        intersection = busbar_coords[0]
                        break
                # Checking if the second line-end is at the same position
                elif bus_coords[i][0] == busbar_coords[-1][0]:
                    if bus_coords[i][1] >= busbar_coords[-1][1] >= bus_coords[i + 1][1] \
                            or bus_coords[i][1] <= busbar_coords[-1][1] <= bus_coords[i + 1][1]:
                        # Intersection found. Breaking for-loop
                        intersection = busbar_coords[-1]
                        break
    # If the bus has no "coords" it mus be a normal bus
    elif bus_coords is np.NaN:
        bus_geo = (net["bus_geodata"].loc[bus, "x"], net["bus_geodata"].loc[bus, "y"])
        # Checking if the first end of the line is on the bus
        if bus_geo == busbar_coords[0]:
            intersection = busbar_coords[0]
        # Checking if the second end of the line is on the bus
        elif bus_geo == busbar_coords[-1]:
            intersection = busbar_coords[-1]

    return intersection<|MERGE_RESOLUTION|>--- conflicted
+++ resolved
@@ -176,18 +176,12 @@
         & np.isin(to_nodes, node_geodata_to.index.values)
     elements_with_geo = np.array(element_indices)[have_geo]
     fb_with_geo, tb_with_geo = from_nodes[have_geo], to_nodes[have_geo]
-<<<<<<< HEAD
-    coords = [geojson.dumps(geojson.LineString([(x_from, y_from), (x_to, y_to)])) for [x_from, y_from], [x_to, y_to]
-              in np.concatenate([node_geodata.loc[fb_with_geo].apply(geojson.loads).apply(geojson.utils.coords).apply(list).to_list(),
-                                 node_geodata_to.loc[tb_with_geo].apply(geojson.loads).apply(geojson.utils.coords).apply(list).to_list()], axis=1)
-              if not ignore_zero_length or not (x_from == x_to and y_from == y_to)]
-=======
     node_geodata = node_geodata.apply(_get_coords_from_geojson)
+    node_geodata_to = node_geodata_to.apply(_get_coords_from_geojson)
     coords = [f'{{"coordinates": [[{x_from}, {y_from}], [{x_to}, {y_to}]], "type": "LineString"}}'
               for [x_from, y_from], [x_to, y_to]
-              in zip(node_geodata.loc[fb_with_geo], node_geodata.loc[tb_with_geo])
+              in zip(node_geodata.loc[fb_with_geo], node_geodata_to.loc[tb_with_geo])
               if not ignore_zero_length or (ignore_zero_length and not (x_from == x_to and y_from == y_to))]
->>>>>>> 2db43472
     elements_without_geo = set(element_indices) - set(elements_with_geo)
     if len(elements_without_geo) > 0:
         logger.warning(
