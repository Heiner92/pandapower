--- conflicted
+++ resolved
@@ -172,14 +172,6 @@
         - elements_with_geo (set) - the indices of branch elements for which coordinates wer found \
             in the node geodata table
     """
-<<<<<<< HEAD
-    if node_geodata_to is None:
-        node_geodata_to = node_geodata
-    have_geo = np.isin(from_nodes, node_geodata.index.values) \
-        & np.isin(to_nodes, node_geodata_to.index.values)
-    elements_with_geo = np.array(element_indices)[have_geo]
-    fb_with_geo, tb_with_geo = from_nodes[have_geo], to_nodes[have_geo]
-=======
     # reduction of from_nodes, to_nodes, node_geodata to intersection
     in_geo = np.isin(from_nodes, node_geodata.index.values) \
         & np.isin(to_nodes, node_geodata.index.values)
@@ -199,17 +191,11 @@
             f"NaN coords are returned {n_nans} times for {table_name}s applying {node_name} geodata."
         )
 
->>>>>>> 73b93185
     node_geodata = node_geodata.apply(_get_coords_from_geojson)
-    node_geodata_to = node_geodata_to.apply(_get_coords_from_geojson)
     coords = [f'{{"coordinates": [[{x_from}, {y_from}], [{x_to}, {y_to}]], "type": "LineString"}}'
               for [x_from, y_from], [x_to, y_to]
-<<<<<<< HEAD
-              in zip(node_geodata.loc[fb_with_geo], node_geodata_to.loc[tb_with_geo])
-=======
               in zip(node_geodata.loc[fb_with_geo[not_nan]],
                      node_geodata.loc[tb_with_geo[not_nan]])
->>>>>>> 73b93185
               if not ignore_zero_length or (ignore_zero_length and not (x_from == x_to and y_from == y_to))]
     return coords, np.array(element_indices)[in_geo & not_nan]
 
