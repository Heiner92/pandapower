# -*- coding: utf-8 -*-

# Copyright (c) 2016-2023 by University of Kassel and Fraunhofer Institute for Energy Economics
# and Energy System Technology (IEE), Kassel. All rights reserved.

from typing import List, Tuple, TYPE_CHECKING, Dict, Any, Union

import numpy as np

# TYPE_CHECKING is used to avoid circular imports, see https://stackoverflow.com/a/39757388
if TYPE_CHECKING:
    import pandapipes
from typing_extensions import deprecated

import sys
import math
import pandas as pd
from numpy import array

import pandapower
from pandapower.auxiliary import soft_dependency_error

# get logger (same as in simple_plot)
try:
    import pandaplan.core.pplog as logging
except ImportError:
    import logging

logger = logging.getLogger(__name__)

try:
    from shapely.geometry import Point, LineString

    shapely_INSTALLED = True
except ImportError:
    shapely_INSTALLED = False

try:
    from geopandas import GeoDataFrame, GeoSeries

    geopandas_INSTALLED = True
except ImportError:
    geopandas_INSTALLED = False

try:
    from pyproj import Transformer

    pyproj_INSTALLED = True
except ImportError:
    pyproj_INSTALLED = False

try:
    import geojson

    geojson_INSTALLED = True
except ImportError:
    geojson_INSTALLED = False


def _node_geometries_from_geodata(node_geo, epsg=31467, remove_xy=False):
    """
    Creates a geopandas geodataframe from a given dataframe of with node coordinates as x and y
    values.

    :param node_geo: The dataframe containing the node coordinates (x and y values)
    :type node_geo: pandas.dataframe
    :param epsg: The epsg projection of the node coordinates
    :type epsg: int, default 31467 (= Gauss-Krüger Zone 3)
    :param remove_xy: If x/y and coords columns should be removed from the geodataframe
    :type remove_xy: bool, default False
    :return: node_geodata - a geodataframe containing the node_geo and Points in the geometry column
    """
    missing_packages = array(["shapely", "geopandas"])[~array([
        shapely_INSTALLED, geopandas_INSTALLED])]
    if len(missing_packages):
        soft_dependency_error(str(sys._getframe().f_code.co_name) + "()", missing_packages)
    geoms = [Point(x, y) for x, y in node_geo[["x", "y"]].values]
    if remove_xy:
        return GeoDataFrame(crs=f"epsg:{epsg}", geometry=geoms, index=node_geo.index)
    return GeoDataFrame(node_geo, crs=f"epsg:{epsg}", geometry=geoms, index=node_geo.index)


def _branch_geometries_from_geodata(branch_geo, epsg=31467, remove_xy=False):
    missing_packages = array(["shapely", "geopandas"])[~array([
        shapely_INSTALLED, geopandas_INSTALLED])]
    if len(missing_packages):
        soft_dependency_error(str(sys._getframe().f_code.co_name) + "()", missing_packages)
    geoms = GeoSeries([LineString(x) for x in branch_geo.coords.values], index=branch_geo.index,
                      crs=f"epsg:{epsg}")
    if remove_xy:
        return GeoDataFrame(crs=f"epsg:{epsg}", geometry=geoms, index=branch_geo.index)
    return GeoDataFrame(branch_geo, crs=f"epsg:{epsg}", geometry=geoms, index=branch_geo.index)


def _transform_node_geometry_to_geodata(node_geo):
    """
    Create x and y values from geodataframe

    :param node_geo: The dataframe containing the node geometries (as shapely points)
    :type node_geo: geopandas.GeoDataFrame
    :return: bus_geo - The given geodataframe with x and y values
    """
    node_geo["x"] = [p.x for p in node_geo.geometry]
    node_geo["y"] = [p.y for p in node_geo.geometry]
    return node_geo


def _transform_branch_geometry_to_coords(branch_geo):
    """
    Create coords entries from geodataframe geometries

    :param branch_geo: The dataframe containing the branch geometries (as shapely LineStrings)
    :type branch_geo: geopandas.GeoDataFrame
    :return: branch_geo - The given geodataframe with coords
    """
    branch_geo["coords"] = branch_geo.geometry.apply(lambda x: list(x.coords))
    return branch_geo


def _transform_node_geometry_to_geojson(node_geo):
    """
    Create geojson string from geodataframe geometries

    ! forces projection to wgs84 !

    :param node_geo: The dataframe containing the node geometries (as shapely points)
    :type node_geo: geopandas.GeoDataFrame
    :return: A geojson string for the node_geo
    """
    return node_geo.to_json(na='drop', show_bbox=True, drop_id=False, to_wgs84=True)


def _transform_branch_geometry_to_geojson(branch_geo):
    """
    Create geojson from geodataframe geometries

    ! forces projection to wgs84 !

    :param branch_geo: The dataframe containing the branch geometries (as shapely LineStrings)
    :type branch_geo: geopandas.GeoDataFrame
    :return: A geojson object for the branch_geo
    """
    return branch_geo.to_json(na='drop', show_bbox=True, drop_id=False, to_wgs84=True)


def _convert_xy_epsg(x, y, epsg_in=4326, epsg_out=31467):
    """
    Converts the given x and y coordinates according to the defined epsg projections.

    :param x: x-values of coordinates
    :type x: iterable
    :param y: y-values of coordinates
    :type y: iterable
    :param epsg_in: current epsg projection
    :type epsg_in: int, default 4326 (= WGS84)
    :param epsg_out: epsg projection to be transformed to
    :type epsg_out: int, default 31467 (= Gauss-Krüger Zone 3)
    :return: transformed_coords - x and y values in new coordinate system
    """
    if not pyproj_INSTALLED:
        soft_dependency_error(str(sys._getframe().f_code.co_name) + "()", "pyproj")
    transformer = Transformer.from_crs(f'EPSG:{epsg_in}', f'EPSG:{epsg_out}', always_xy=True)
    return transformer.transform(x, y)


@deprecated("Use convert_gis_to_geojson instead. Support for geodata will be dropped.")
def convert_gis_to_geodata(net, node_geodata=True, branch_geodata=True):
    """
    Extracts information on bus and line geodata from the geometries of a geopandas geodataframe.

    :param net: The net for which to convert the geodata
    :type net: pandapowerNet
    :param node_geodata: flag if to extract x and y values for bus geodata
    :type node_geodata: bool, default True
    :param branch_geodata: flag if to extract coordinates values for line geodata
    :type branch_geodata: bool, default True
    :return: No output.
    """
    if node_geodata:
        _transform_node_geometry_to_geodata(net.bus_geodata)
    if branch_geodata:
        _transform_branch_geometry_to_coords(net.line_geodata)


@deprecated(
    "Use convert_geodata_to_geojson instead. Support for gis will be dropped.\
    To get a geodataframe use GeoDataFrame.from_features."
)
def convert_geodata_to_gis(net, epsg=31467, node_geodata=True, branch_geodata=True, remove_xy=False):
    """
    Transforms the bus and line geodata of a net into a geopandas geodataframe with the respective
    geometries.

    :param net: The net for which to convert the geodata
    :type net: pandapowerNet
    :param epsg: current epsg projection
    :type epsg: int, default 4326 (= WGS84)
    :param node_geodata: flag if to transform the bus geodata table
    :type node_geodata: bool, default True
    :param branch_geodata: flag if to transform the line geodata table
    :type branch_geodata: bool, default True
    :param remove_xy: flag if to remove x,y and coords columns from geodata tables
    :return: No output.
    """
    converted = False
    if node_geodata and "bus_geodata" in net:
        net["bus_geodata"] = _node_geometries_from_geodata(net["bus_geodata"], epsg, remove_xy)
        converted = True
    if branch_geodata and "line_geodata" in net:
        net["line_geodata"] = _branch_geometries_from_geodata(net["line_geodata"], epsg, remove_xy)
        converted = True
    if converted:
        net["gis_epsg_code"] = epsg


@deprecated("Use convert_crs instead. Networks should not use different crs for bus and line geodata.")
def convert_epsg_bus_geodata(net, epsg_in=4326, epsg_out=31467):
    """
    Converts bus geodata in net from epsg_in to epsg_out

    :param net: The pandapower network
    :type net: pandapowerNet
    :param epsg_in: current epsg projection
    :type epsg_in: int, default 4326 (= WGS84)
    :param epsg_out: epsg projection to be transformed to
    :type epsg_out: int, default 31467 (= Gauss-Krüger Zone 3)
    :return: net - the given pandapower network (no copy!)
    """
    net['bus_geodata'].loc[:, "x"], net['bus_geodata'].loc[:, "y"] = _convert_xy_epsg(
        net['bus_geodata'].loc[:, "x"], net['bus_geodata'].loc[:, "y"], epsg_in, epsg_out)
    return net


def convert_crs(net: pandapower.pandapowerNet or 'pandapipes.pandapipesNet', epsg_in=4326, epsg_out=31467):
    """
    This function works for pandapowerNet and pandapipesNet. Documentation will refer to names from pandapower.
    Converts bus and line geodata in net from epsg_in to epsg_out
    if GeoDataFrame data is present convert_geodata_to_gis should be used to update geometries after crs conversion

    :param net: The pandapower network
    :type net: pandapowerNet|pandapipesNet
    :param epsg_in: current epsg projection
    :type epsg_in: int, default 4326 (= WGS84)
    :param epsg_out: epsg projection to be transformed to
    :type epsg_out: int, default 31467 (= Gauss-Krüger Zone 3)
    :return: net - the given pandapower network (no copy!)
    """
    is_pandapower = net.__class__.__name__ == 'pandapowerNet'
    if epsg_in == epsg_out:
        return

    if ('geo' in net.bus and not all(net.bus.geo.isna()) and
            'geo' in net.line and not all(net.line.geo.isna()) and
            epsg_out == 4326):
        # by definition geojson is in wgs84
        return

    if not pyproj_INSTALLED:
        soft_dependency_error(str(sys._getframe().f_code.co_name) + "()", "pyproj")
    transformer = Transformer.from_crs(epsg_in, epsg_out, always_xy=True)

    def _geo_node_transformer(r):
        (x, y) = transformer.transform(r.x, r.y)
        if is_pandapower:
            coords = r.coords
            if coords and not pd.isna(coords):
                coords = _geo_branch_transformer(coords)
            return pd.Series([x, y, coords], ["x", "y", "coords"])
        else:
            return pd.Series([x, y], ["x", "y"])

    def _geo_branch_transformer(r):
        return list(transformer.itransform(r))

    if is_pandapower:
        net.bus_geodata = net.bus_geodata.apply(lambda r: _geo_node_transformer(r), axis=1)
        net.line_geodata.coords = net.line_geodata.coords.apply(lambda r: _geo_branch_transformer(r))
        net.bus_geodata.attrs = {"crs": f"EPSG:{epsg_out}"}
        net.line_geodata.attrs = {"crs": f"EPSG:{epsg_out}"}
    else:
        net.junction_geodata = net.junction_geodata.apply(lambda r: _geo_node_transformer(r), axis=1)
        net.pipe_geodata.coords = net.pipe_geodata.coords.apply(lambda r: _geo_branch_transformer(r))
        net.junction_geodata.attrs = {"crs": f"EPSG:{epsg_out}"}
        net.pipe_geodata.attrs = {"crs": f"EPSG:{epsg_out}"}


def dump_to_geojson(
        net: pandapower.pandapowerNet or 'pandapipes.pandapipesNet',
        nodes: Union[bool, List[int]] = False,
        branches: Union[bool, List[int]] = False,
        switches: Union[bool,  List[int]] = False,
        trafos: Union[bool, List[int]] = False,
        t_is_3w: bool = False
) -> geojson.FeatureCollection:
    """
    This function works for pandapowerNet and pandapipesNet. Documentation will refer to names from pandapower.
    Dumps all primitive values from bus, bus_geodata, res_bus, line, line_geodata and res_line into a geojson object.
    It is recommended to only dump networks using WGS84 for GeoJSON specification compliance.

    Since switches and trafos do not contain their own geodata in pandapower, geodata is taken from the components
    connected to them. Trafos are always given the geodata from the lv_bus connected at the trafo. Switches are given
    geodata from the bus the switch is connected to. They do not carry info about where the other components connected
    to them are located!

    :param net: The pandapower network
    :type net: pandapowerNet|pandapipesNet
    :param nodes: if True return contains all bus data, can be a list of bus ids that should be contained
    :type nodes: bool | list, default False
    :param branches: if True return contains all line data, can be a list of line ids that should be contained
    :type branches: bool | list, default False
    :param switches: if True return contains all switch data, can be a list of switch ids that should be contained (only supported for pandapowerNet)
    :type switches: bool | list, default False
    :param trafos: if True return contains all trafo data, can be a list of trafo ids that should be contained (only supported for pandapowerNet)
    :type trafos: bool | list, default False
    :param t_is_3w: if True, the trafos are treated as 3W-trafos
    :type t_is_3w: bool, default False
    :return: A geojson object.
    :return type: geojson.FeatureCollection
    """
    is_pandapower = net.__class__.__name__ == 'pandapowerNet'

    if not geojson_INSTALLED:
        soft_dependency_error(str(sys._getframe().f_code.co_name) + "()", "geojson")

    try:
        if is_pandapower:
            if hasattr(net, "bus_geodata") or hasattr(net, "line_geodata"):
                raise UserWarning("""The supplied network uses an outdated geodata format. Please update your geodata by
                                     \rrunning `pandapower.plotting.geo.convert_geodata_to_geojson(net)`""")
            else:
                node_geodata = net.bus.geo
                branch_geodata = net.line.geo
        else:
            if hasattr(net, "junction_geodata") or hasattr(net, "pipe_geodata"):
                raise UserWarning("""The supplied network uses an outdated geodata format. Please update your geodata by
                                     \rrunning `pandapower.plotting.geo.convert_geodata_to_geojson(net)`""")
            else:
                node_geodata = net.junction.geo
                branch_geodata = net.pipe.geo
    except UserWarning as e:
        logger.warning(e)
        return geojson.FeatureCollection([])

    def _get_props(r, c, p) -> None:
        for col in c:
            try:
                p[col] = float(r[col])
                if math.isnan(p[col]):
                    p[col] = None
            except (ValueError, TypeError):
                p[col] = str(r[col])

<<<<<<< HEAD
=======
    def update_props(r: pd.Series) -> None:
        if r.name not in props:
            props[r.name] = {}
        props[r.name].update(r.to_dict())

>>>>>>> 2698f7e5
    missing_geom: List[int] = [0, 0, 0, 0]  # missing nodes, branches, switches, trafos
    features = []
    # build geojson features for nodes
    if nodes:
        props = {}
        for table in (['bus', 'res_bus'] if is_pandapower else ['junction', 'res_junction']):
            if table not in net.keys():
                continue

            tempdf = net[table].copy(deep=True)
            tempdf['pp_type'] = 'bus' if is_pandapower else 'junction'
            tempdf['pp_index'] = tempdf.index
            tempdf.index = tempdf.apply(lambda r: f"{r['pp_type']}-{r['pp_index']}", axis=1)
            tempdf.drop(columns=['geo'], inplace=True, axis=1, errors='ignore')

<<<<<<< HEAD
            props.update(tempdf.to_dict(orient='index'))
=======
            tempdf.apply(update_props, axis=1)
>>>>>>> 2698f7e5
        if isinstance(nodes, bool):
            iterator = node_geodata.items()
        else:
            iterator = node_geodata.loc[nodes].items()
        for ind, geom in iterator:
            if geom is None or pd.isna(geom) or geom == "[]":
                missing_geom[0] += 1
                continue
            uid = f"{'bus' if is_pandapower else 'junction'}-{ind}"
            features.append(geojson.Feature(geometry=geojson.loads(geom), id=uid, properties=props[uid]))

    # build geojson features for branches
    if branches:
        props = {}
        for table in (['line', 'res_line'] if is_pandapower else ['pipe', 'res_pipe']):
            if table not in net.keys():
                continue

            tempdf = net[table].copy(deep=True)
            tempdf['pp_type'] = 'line' if is_pandapower else 'pipe'
            tempdf['pp_index'] = tempdf.index
            tempdf.index = tempdf.apply(lambda r: f"{r['pp_type']}-{r['pp_index']}", axis=1)
            tempdf.drop(columns=['geo'], inplace=True, axis=1, errors='ignore')

<<<<<<< HEAD
            props.update(tempdf.to_dict(orient='index'))
=======
            tempdf.apply(update_props, axis=1)
>>>>>>> 2698f7e5

        # Iterating over pipe_geodata won't work
        # pipe_geodata only contains pipes that have inflection points!
        if isinstance(branches, bool):
            # if all iterating over pipe
            iterator = branch_geodata.items()
        else:
            iterator = branch_geodata.loc[branches].items()
        for ind, geom in iterator:
            if geom is None or pd.isna(geom) or geom == "[]":
                missing_geom[1] += 1
                continue
            uid = f"{'line' if is_pandapower else 'pipe'}-{ind}"
            features.append(geojson.Feature(geometry=geojson.loads(geom), id=uid, properties=props[uid]))

    if switches and is_pandapower:
        if isinstance(switches, bool):
            switches = net.switch.index
        if 'switch' in net.keys():
            cols = net.switch.columns
            for ind, row in net.switch.loc[switches].iterrows():
                if pd.isna(row.bus):
                    # switch is not connected to a bus! Will count this as missing geometry.
                    missing_geom[2] += 1
                    continue
                prop = {
                    'pp_type': 'switch',
                    'pp_index': ind,
                }
                uid = f"switch-{ind}"
                _get_props(row, cols, prop)

                # getting geodata for switches
                geom = geojson.loads(net.bus.geo.at[row.bus])
                if isinstance(geom, geojson.LineString):
                    logger.warning(f"LineString geometry not supported for type 'switch'. Skipping switch {ind}")
                    geom = None
                if geom is None or geom == "[]":
                    missing_geom[2] += 1
                    continue
                features.append(geojson.Feature(geometry=geom, id=uid, properties=prop))

        if trafos and is_pandapower:
            t_type = 'trafo3w' if t_is_3w else 'trafo'
            if isinstance(trafos, bool):
                trafos = net[t_type].index
            if t_type in net.keys():
                cols = net[t_type].columns
                for ind, row in net[t_type].loc[trafos].iterrows():
                    prop = {
                        'pp_type': t_type,
                        'pp_index': ind,
                    }
                    uid = f"{t_type}-{ind}"
                    _get_props(row, cols, prop)

                    # getting geodata for switches
                    geom = geojson.loads(net.bus.geo.at[row.lv_bus])
                    if isinstance(geom, geojson.LineString):
                        logger.warning(f"LineString geometry not supported for type '{t_type}'. Skipping trafo {ind}")
                    if geom is None or geom == "[]":
                        missing_geom[3] += 1
                        continue
                    features.append(geojson.Feature(geometry=geom, id=uid, properties=prop))

    if any(missing_geom):
        missing_str = []
        if missing_geom[0]:
            missing_str.append(f"{missing_geom[0]} branch geometries")
        if missing_geom[1]:
            missing_str.append(f"{missing_geom[1]} node geometries")
        if missing_geom[2]:
            missing_str.append(f"{missing_geom[2]} switch geometries")
        if missing_geom[3]:
            missing_str.append(f"{missing_geom[3]} trafo geometries")
        logger.warning(f"{', '.join(missing_str)} could not be converted to geojson. Please update network's geodata!")

    # find and set crs if available
    crs_node = None
    if nodes and "crs" in node_geodata.attrs:
        crs_node = node_geodata.attrs["crs"]
    crs_branch = None
    if branches and "crs" in branch_geodata.attrs:
        crs_branch = branch_geodata.attrs["crs"]

    crs = {
        "type": "name",
        "properties": {
            "name": ""
        }
    }
    if crs_node:
        if crs_branch and crs_branch != crs_node:
            raise ValueError("Node and Branch crs mismatch")
        crs["properties"]["name"] = crs_node
    elif crs_branch:
        crs["properties"]["name"] = crs_branch
    else:
        crs = None
    if crs:
        return geojson.FeatureCollection(features, crs=crs)
    return geojson.FeatureCollection(features)


def convert_geodata_to_geojson(
        net: pandapower.pandapowerNet or 'pandapipes.pandapipesNet',
        delete: bool = True,
        lonlat: bool = False) -> None:
    """
    Converts bus_geodata and line_geodata to bus.geo and line.geo column entries.
    If used on pandapipesNet, the junction_geodata and pipe_geodata are converted.

    It is expected that any input network has its coords in WGS84 (epsg:4326) projection.
    If this is not the case use convert_crs to convert the network to WGS84.

    :param net: The pandapower network containing line_geodata and bus_geodata in WGS84!
    :type net: pandapowerNet
    :param delete: If True, the geodataframes are deleted after conversion
    :type delete: bool, default True
    :param lonlat: If True, the coordinates are expected to be in lonlat format (x=lon, y=lat)
    :type lonlat: bool, default False
    """
    is_pandapower = net.__class__.__name__ == 'pandapowerNet'

    if is_pandapower:
        df = net.bus
        ldf = net.line
<<<<<<< HEAD
        geo_df = net.bus_geodata if hasattr(net, 'bus_geodata') else pd.DataFrame()
        geo_ldf = net.line_geodata if hasattr(net, 'line_geodata') else pd.DataFrame()
    else:
        df = net.junction
        ldf = net.pipe
        geo_df = net.junction_geodata if hasattr(net, 'junction_geodata') else pd.DataFrame()
        geo_ldf = net.pipe_geodata if hasattr(net, 'pipe_geodata') else pd.DataFrame()
=======
        geo_df = net.bus_geodata if (hasattr(net, 'bus_geodata') and isinstance(net.bus_geodata, pd.DataFrame)) else pd.DataFrame()
        geo_ldf = net.line_geodata if (hasattr(net, 'line_geodata') and isinstance(net.line_geodata, pd.DataFrame)) else pd.DataFrame()
    else:
        df = net.junction
        ldf = net.pipe
        geo_df = net.junction_geodata if (hasattr(net, 'junction_geodata') and isinstance(net.junction_geodata, pd.DataFrame)) else pd.DataFrame()
        geo_ldf = net.pipe_geodata if (hasattr(net, 'pipe_geodata') and isinstance(net.pipe_geodata, pd.DataFrame)) else pd.DataFrame()
>>>>>>> 2698f7e5

    a, b = "yx" if lonlat else "xy"  # substitute x and y with a and b to reverse them if necessary
    if not geo_df.empty:
        df["geo"] = geo_df.apply(lambda r: f'{{"coordinates": [{r[a]}, {r[b]}], "type": "Point"}}', axis=1)

    ldf["geo"] = np.nan
    for l_id in ldf.index:
        if l_id not in geo_ldf.index:
            continue
        # pandapipes currently only stores inflection points for pipes. This function will inject start and end points.
        if is_pandapower:
            coords: List[List[float]] = [[y, x] if lonlat else [x, y] for x, y in geo_ldf.coords.at[l_id]]
        else:
            coords: List[List[float]] = []
            from_coords = geo_df.loc[ldf[l_id].from_junction]
            to_coords = geo_df.loc[ldf[l_id].to_junction]
            coords.append([float(from_coords.x), float(from_coords.y)])
            if l_id in net.pipe_geodata:
                coords.append(geo_ldf.loc[l_id].coords)
            coords.append([float(to_coords.x), float(to_coords.y)])
        if not coords:
            continue
        ls = f'{{"coordinates": {coords}, "type": "LineString"}}'
        ldf.geo.at[l_id] = ls

    if delete:
        if is_pandapower:
            if hasattr(net, 'bus_geodata'):del net.bus_geodata
            if hasattr(net, 'line_geodata'): del net.line_geodata
        else:
            if hasattr(net, 'junction_geodata'): del net.junction_geodata
            if hasattr(net, 'pipe_geodata'): del net.pipe_geodata


def convert_gis_to_geojson(
        net: pandapower.pandapowerNet or 'pandapipes.pandapipesNet',
        delete: bool = True) -> None:
    """
    Transforms the bus and line geodataframes of a net into a geojson object.

    :param net: The net for which to convert the geodataframes
    :type net: pandapowerNet
    :param delete: If True, the geodataframes are deleted after conversion
    :type delete: bool, default True
    :return: No output.
    """

    is_pandapower = net.__class__.__name__ == 'pandapowerNet'

    if is_pandapower:
        net.bus["geo"] = _transform_node_geometry_to_geojson(net["bus_geodata"])
        net.line["geo"] = _transform_branch_geometry_to_geojson(net["line_geodata"])

        if delete:
            del net.bus_geodata
            del net.line_geodata
    else:
        net.junction["geo"] = _transform_node_geometry_to_geojson(net["junction_geodata"])
        net.pipe["geo"] = _transform_branch_geometry_to_geojson(net["pipe_geodata"])

        if delete:
            del net.junction_geodata
            del net.pipe_geodata<|MERGE_RESOLUTION|>--- conflicted
+++ resolved
@@ -350,14 +350,11 @@
             except (ValueError, TypeError):
                 p[col] = str(r[col])
 
-<<<<<<< HEAD
-=======
     def update_props(r: pd.Series) -> None:
         if r.name not in props:
             props[r.name] = {}
         props[r.name].update(r.to_dict())
 
->>>>>>> 2698f7e5
     missing_geom: List[int] = [0, 0, 0, 0]  # missing nodes, branches, switches, trafos
     features = []
     # build geojson features for nodes
@@ -373,11 +370,7 @@
             tempdf.index = tempdf.apply(lambda r: f"{r['pp_type']}-{r['pp_index']}", axis=1)
             tempdf.drop(columns=['geo'], inplace=True, axis=1, errors='ignore')
 
-<<<<<<< HEAD
-            props.update(tempdf.to_dict(orient='index'))
-=======
             tempdf.apply(update_props, axis=1)
->>>>>>> 2698f7e5
         if isinstance(nodes, bool):
             iterator = node_geodata.items()
         else:
@@ -402,11 +395,7 @@
             tempdf.index = tempdf.apply(lambda r: f"{r['pp_type']}-{r['pp_index']}", axis=1)
             tempdf.drop(columns=['geo'], inplace=True, axis=1, errors='ignore')
 
-<<<<<<< HEAD
-            props.update(tempdf.to_dict(orient='index'))
-=======
             tempdf.apply(update_props, axis=1)
->>>>>>> 2698f7e5
 
         # Iterating over pipe_geodata won't work
         # pipe_geodata only contains pipes that have inflection points!
@@ -534,15 +523,6 @@
     if is_pandapower:
         df = net.bus
         ldf = net.line
-<<<<<<< HEAD
-        geo_df = net.bus_geodata if hasattr(net, 'bus_geodata') else pd.DataFrame()
-        geo_ldf = net.line_geodata if hasattr(net, 'line_geodata') else pd.DataFrame()
-    else:
-        df = net.junction
-        ldf = net.pipe
-        geo_df = net.junction_geodata if hasattr(net, 'junction_geodata') else pd.DataFrame()
-        geo_ldf = net.pipe_geodata if hasattr(net, 'pipe_geodata') else pd.DataFrame()
-=======
         geo_df = net.bus_geodata if (hasattr(net, 'bus_geodata') and isinstance(net.bus_geodata, pd.DataFrame)) else pd.DataFrame()
         geo_ldf = net.line_geodata if (hasattr(net, 'line_geodata') and isinstance(net.line_geodata, pd.DataFrame)) else pd.DataFrame()
     else:
@@ -550,7 +530,6 @@
         ldf = net.pipe
         geo_df = net.junction_geodata if (hasattr(net, 'junction_geodata') and isinstance(net.junction_geodata, pd.DataFrame)) else pd.DataFrame()
         geo_ldf = net.pipe_geodata if (hasattr(net, 'pipe_geodata') and isinstance(net.pipe_geodata, pd.DataFrame)) else pd.DataFrame()
->>>>>>> 2698f7e5
 
     a, b = "yx" if lonlat else "xy"  # substitute x and y with a and b to reverse them if necessary
     if not geo_df.empty:
