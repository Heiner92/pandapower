--- conflicted
+++ resolved
@@ -159,16 +159,9 @@
     :return: transformed_coords - x and y values in new coordinate system
     """
     if not pyproj_INSTALLED:
-<<<<<<< HEAD
         soft_dependency_error(str(sys._getframe().f_code.co_name) + "()", "pyproj")
-    in_proj = Proj(init='epsg:%i' % epsg_in)
-    out_proj = Proj(init='epsg:%i' % epsg_out)
-    return transform(in_proj, out_proj, x, y)
-=======
-        soft_dependency_error(str(sys._getframe().f_code.co_name)+"()", "pyproj")
     transformer = Transformer.from_crs(f'EPSG:{epsg_in}', f'EPSG:{epsg_out}', always_xy=True)
     return transformer.transform(x, y)
->>>>>>> 80ca87db
 
 
 @deprecated("Use convert_gis_to_geojson instead. Support for geodata will be dropped.")
@@ -396,7 +389,6 @@
             # if all iterating over pipe
             iterator = branch_geodata.items()
         else:
-<<<<<<< HEAD
             iterator = branch_geodata.loc[branches].items()
         for ind, geom in iterator:
             if geom is None or geom == "[]":
@@ -405,20 +397,6 @@
             uid = f"line-{ind}" if is_pandapower else f"pipe-{ind}"
             if type(geom):
                 geom = geojson.loads(geom)
-=======
-            iterator = net.line_geodata.loc[branches].iterrows() if is_pandapower else net.pipe.loc[branches].iterrows()
-        for uid, row in iterator:
-            if not is_pandapower:
-                coords = []
-                from_coords = net.junction_geodata.loc[row.from_junction]
-                to_coords = net.junction_geodata.loc[row.to_junction]
-                coords.append([float(from_coords.x), float(from_coords.y)])
-                if uid in net.pipe_geodata:
-                    coords.append(net.pipe_geodata.loc[uid].coords)
-                coords.append([float(to_coords.x), float(to_coords.y)])
-
-            geom = geojson.LineString(row.coords if is_pandapower else coords)
->>>>>>> 80ca87db
             features.append(geojson.Feature(geometry=geom, id=uid, properties=props[uid]))
 
     if missing_geom:
