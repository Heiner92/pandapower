# -*- coding: utf-8 -*-

# Copyright (c) 2016-2023 by University of Kassel and Fraunhofer Institute for Energy Economics
# and Energy System Technology (IEE), Kassel. All rights reserved.

import re
import ast
import sys
import copy
import inspect
import geojson
from typing import Callable, TYPE_CHECKING

import pandas as pd

if TYPE_CHECKING:
    from matplotlib.colors import Normalize, Colormap
from itertools import combinations
from typing_extensions import deprecated

import numpy as np
from pandas import isnull, Series, DataFrame

try:
    import matplotlib.pyplot as plt
    from matplotlib.collections import LineCollection, PatchCollection, Collection
    from matplotlib.font_manager import FontProperties
    from matplotlib.patches import Circle, Rectangle, PathPatch
    from matplotlib.textpath import TextPath
    from matplotlib.transforms import Affine2D
    MATPLOTLIB_INSTALLED = True
except ImportError:
    MATPLOTLIB_INSTALLED = False


    class TextPath:  # so that the test does not fail
        pass

from pandapower import pandapowerNet
from pandapower.auxiliary import soft_dependency_error
from pandapower.plotting.patch_makers import load_patches, node_patches, gen_patches, \
<<<<<<< HEAD
    sgen_patches, ext_grid_patches, trafo_patches, storage_patches, vsc_patches
=======
    sgen_patches, ext_grid_patches, trafo_patches, storage_patches, ward_patches, xward_patches
>>>>>>> 73b93185
from pandapower.plotting.plotting_toolbox import _rotate_dim2, coords_from_node_geodata, \
    position_on_busbar, get_index_array

try:
    import pandaplan.core.pplog as logging
except ImportError:
    import logging

logger = logging.getLogger(__name__)


class CustomTextPath(TextPath):
    """
    Create a path from the text. This class provides functionality for deepcopy, which is not
    implemented for TextPath.
    """

    def __init__(self, xy, s, size=None, prop=None, _interpolation_steps=1, usetex=False):
        """
        Create a path from the text. No support for TeX yet. Note that
        it simply is a path, not an artist. You need to use the
        PathPatch (or other artists) to draw this path onto the
        canvas.

        xy : position of the text.
        s : text
        size : font size
        prop : font property
        """
        if not MATPLOTLIB_INSTALLED:
            soft_dependency_error("class CustomTextPath", "matplotlib")
        if prop is None:
            prop = FontProperties()
        TextPath.__init__(self, xy, s, size=size, prop=prop,
                          _interpolation_steps=_interpolation_steps, usetex=usetex)
        self.s = s
        self.usetex = usetex
        self.prop = prop

    def __deepcopy__(self, memo=None):
        """
        Returns a deepcopy of the `CustomTextPath`, which is not implemented for TextPath
        """
        return self.__class__(copy.deepcopy(self._xy), copy.deepcopy(self.s), size=self.get_size(),
                              prop=copy.deepcopy(self.prop),
                              _interpolation_steps=self._interpolation_steps, usetex=self.usetex)


def create_annotation_collection(texts, coords, size, prop=None, **kwargs):
    """
    Creates PatchCollection of Texts shown at the given coordinates

    Input:
        **texts** (iterable of strings) - The texts to be

        **coords** (iterable of tuples) - The pandapower network

        **size** (int) - The pandapower network

    OPTIONAL:
        **prop** - FontProperties being passed to the TextPatches

        **kwargs** - Any other keyword-arguments will be passed to the PatchCollection.
    """
    if not MATPLOTLIB_INSTALLED:
        soft_dependency_error(str(sys._getframe().f_code.co_name)+"()", "matplotlib")
    tp = []
    # we convert TextPaths to PathPatches to create a PatchCollection
    if hasattr(size, "__iter__"):
        for i, t in enumerate(texts):
            tp.append(PathPatch(CustomTextPath(coords[i], t, size=size[i], prop=prop)))
    else:
        for t, c in zip(texts, coords):
            tp.append(PathPatch(CustomTextPath(c, t, size=size, prop=prop)))

    return PatchCollection(tp, **kwargs)


def add_cmap_to_collection(collection, cmap, norm, z, cbar_title, plot_colormap=True, clim=None):
    """
    Adds a colormap to the given collection.

    :param collection: collection for which to add colormap
    :type collection: matplotlib.collections.collection
    :param cmap: colormap which to use
    :type cmap: any colormap from matplotlib.colors
    :param norm: any norm which to use to translate values into colors
    :type norm: any norm from matplotlib.colors
    :param z: the array which to use in order to create the colors for the given collection
    :type z: iterable
    :param cbar_title: title of the colorbar
    :type cbar_title: str
    :param plot_colormap: flag whether the colormap is actually drawn (if False, is excluded in\
        :func:`add_single_collection`)
    :type plot_colormap: bool, default True
    :param clim: color limit of the collection
    :type clim: list(float), default None
    :return: collection - the given collection with added colormap (no copy!)
    """
    if not MATPLOTLIB_INSTALLED:
        soft_dependency_error(str(sys._getframe().f_code.co_name)+"()", "matplotlib")
    collection.set_cmap(cmap)
    collection.set_norm(norm)
    collection.set_array(np.ma.masked_invalid(z))
    collection.has_colormap = plot_colormap
    collection.cbar_title = cbar_title
    if clim is not None:
        collection.set_clim(clim)
    return collection


def _create_node_collection(nodes, coords, size=5, patch_type="circle", color=None, picker=False,
                            infos=None, **kwargs):
    """
    Creates a collection with patches for the given nodes. Can be used generically for different \
    types of nodes (bus in pandapower network, but also other nodes, e.g. in a networkx graph).

    :param nodes: indices of the nodes to plot
    :type nodes: iterable
    :param coords: list of node coordinates (shape (2, N))
    :type coords: iterable
    :param size: size of the patches (handed over to patch creation function)
    :type size: float
    :param patch_type: type of patches that chall be created for the nodes - can be one of\
        - "circle" for a circle\
        - "rect" for a rectangle\
        - "poly<n>" for a polygon with n edges
    :type patch_type: str, default "circle"
    :param color: colors or color of the node patches
    :type color: iterable, float
    :param picker: picker argument passed to the patch collection
    :type picker: bool, default False
    :param infos: list of infos belonging to each of the patches (can be displayed when hovering \
        over the elements)
    :type infos: list, default None
    :param kwargs: keyword arguments are passed to the patch maker and patch collection
    :type kwargs:
    :return: pc - patch collection for the nodes
    """
    if not MATPLOTLIB_INSTALLED:
        soft_dependency_error(str(sys._getframe().f_code.co_name)+"()", "matplotlib")
    if len(coords) == 0:
        return None

    infos = list(infos) if infos is not None else []
    patches = node_patches(coords, size, patch_type, color, **kwargs)
    pc = PatchCollection(patches, match_original=True, picker=picker)
    pc.node_indices = np.array(nodes)

    pc.patch_type = patch_type
    pc.size = size
    if 'orientation' in kwargs:
        pc.orientation = kwargs['orientation']
    if "zorder" in kwargs:
        pc.set_zorder(kwargs["zorder"])
    pc.info = infos
    pc.patch_type = patch_type
    pc.size = size
    if "zorder" in kwargs:
        pc.set_zorder(kwargs["zorder"])
    if 'orientation' in kwargs:
        pc.orientation = kwargs['orientation']

    return pc


def _create_line2d_collection(coords, indices, infos=None, picker=False, **kwargs):
    """
    Generic function to create a LineCollection from coordinates.

    :param coords: list of line coordinates (list should look like this: \
        `[[(x11, y11), (x12, y12), (x13, y13), ...], [(x21, y21), (x22, x23), ...], ...]`)
    :type coords: list or np.array
    :param indices: list of node indices
    :type indices: list or np.array
    :param infos: list of infos belonging to each of the lines (can be displayed when hovering \
        over them)
    :type infos: list, default None
    :param picker: picker argument passed to the line collection
    :type picker: bool, default False
    :param kwargs: keyword arguments are passed to the line collection
    :type kwargs:
    :return: lc - line collection for the given coordinates
    """
    if not MATPLOTLIB_INSTALLED:
        soft_dependency_error(str(sys._getframe().f_code.co_name)+"()", "matplotlib")
    # This would be done anyway by matplotlib - doing it explicitly makes it clear and
    # prevents unexpected behavior when observing colors being "none"
    lc = LineCollection(coords, picker=picker, **kwargs)
    lc.indices = np.array(indices)
    lc.info = infos if infos is not None else list()
    return lc


def _create_node_element_collection(node_coords, patch_maker, size=1., infos=None,
                                    repeat_infos=(1, 1), orientation=np.pi, picker=False,
                                    patch_facecolor="w", patch_edgecolor="k", line_color="k",
                                    **kwargs):
    """
    Creates matplotlib collections of node elements. All node element collections usually consist of
    one patch collection representing the element itself and a small line collection that connects
    the element to the respective node.

    :param node_coords: the coordinates (x, y) of the nodes with shape (N, 2)
    :type node_coords: iterable
    :param patch_maker: a function to generate the patches of which the collections consist (cf. \
        the patch_maker module)
    :type patch_maker: function
    :param size: patch size
    :type size: float, default 1
    :param infos: list of infos belonging to each of the elements (can be displayed when hovering \
        over them)
    :type infos: iterable, default None
    :param repeat_infos: determines how many times the info shall be repeated to match the number \
        of patches (first element) and lines (second element) returned by the patch maker
    :type repeat_infos: tuple (length 2), default (1, 1)
    :param orientation: orientation of load collection. pi is directed downwards, increasing values\
        lead to clockwise direction changes.
    :type orientation: float, default np.pi
    :param picker: picker argument passed to the line collection
    :type picker: bool, default False
    :param patch_facecolor: color of the patch face (content)
    :type patch_facecolor: matplotlib color, "w"
    :param patch_edgecolor: color of the patch edges
    :type patch_edgecolor: matplotlib color, "k"
    :param line_color: color of the connecting lines
    :type line_color: matplotlib color, "k"
    :param kwargs: key word arguments are passed to the patch function
    :type kwargs:
    :return: Return values:\
        - patch_coll - patch collection representing the element\
        - line_coll - connecting line collection

    """
    if not MATPLOTLIB_INSTALLED:
        soft_dependency_error(str(sys._getframe().f_code.co_name)+"()", "matplotlib")
    angles = orientation if hasattr(orientation, '__iter__') else [orientation] * len(node_coords)
    assert len(node_coords) == len(angles), \
        "The length of coordinates does not match the length of the orientation angles!"
    if infos is None:
        infos_pc = []
        infos_lc = []
    else:
        infos_pc = list(np.repeat(infos, repeat_infos[0]))
        infos_lc = list(np.repeat(infos, repeat_infos[1]))

    linewidths = kwargs.pop("linewidths", 2.)
    linewidths = kwargs.pop("linewidth", linewidths)
    linewidths = kwargs.pop("lw", linewidths)

    lines, polys, popped_keywords = patch_maker(
        node_coords, size, angles, patch_facecolor=patch_facecolor, patch_edgecolor=patch_edgecolor,
        **kwargs)
    for kw in set(popped_keywords) & set(kwargs.keys()):
        kwargs.pop(kw)
    patch_coll = PatchCollection(polys, match_original=True, picker=picker, linewidth=linewidths,
                                 **kwargs)
    color = line_color if "color" not in kwargs else kwargs.pop("color", linewidths)
    line_coll = LineCollection(lines, color=color, picker=picker, linewidth=linewidths,
                               **kwargs)
    patch_coll.info = infos_pc
    line_coll.info = infos_lc
    return patch_coll, line_coll


def _create_complex_branch_collection(coords, patch_maker, size=1, infos=None, repeat_infos=(2, 2),
                                      picker=False, patch_facecolor="w", patch_edgecolor="k",
                                      line_color="k", linewidths=2., **kwargs):
    """
    Creates a matplotlib line collection and a matplotlib patch collection representing a branch\
    element that cannot be represented by just a line.

    :param coords: list of connecting node coordinates (usually should be \
        `[((x11, y11), (x12, y12)), ((x21, y21), (x22, y22)), ...]`)
    :type coords: (N, (2, 2)) shaped iterable
    :param patch_maker: a function to generate the patches of which the collections consist (cf. \
        the patch_maker module)
    :type patch_maker: function
    :param size: patch size
    :type size: float, default 1
    :param infos: list of infos belonging to each of the branches (can be displayed when hovering \
        over them)
    :type infos: iterable, default None
    :param repeat_infos: determines how many times the info shall be repeated to match the number \
        of patches (first element) and lines (second element) returned by the patch maker
    :type repeat_infos: tuple (length 2), default (1, 1)
    :param picker: picker argument passed to the line collection
    :type picker: bool, default False
    :param patch_facecolor: color or colors of the patch face (content)
    :type patch_facecolor: matplotlib color or iterable, "w"
    :param patch_edgecolor: color or colors of the patch edges
    :type patch_edgecolor: matplotlib color or iterable, "k"
    :param line_color: color or colors of the connecting lines
    :type line_color: matplotlib color or iterable, "k"
    :param linewidths: linewidths of the connecting lines and the patch edges
    :type linewidths: float, default 2.
    :param kwargs: key word arguments are passed to the patch maker and the patch and line \
        collections
    :type kwargs:
    :return: Return values:\
        - patch_coll - patch collection representing the branch element\
        - line_coll - line collection connecting the patches with the nodes
    """
    if not MATPLOTLIB_INSTALLED:
        soft_dependency_error(str(sys._getframe().f_code.co_name)+"()", "matplotlib")
    if infos is None:
        infos_pc = []
        infos_lc = []
    else:
        infos_pc = list(np.repeat(infos, repeat_infos[0]))
        infos_lc = list(np.repeat(infos, repeat_infos[1]))

    lines, patches, popped_keywords = patch_maker(
        coords, size, patch_facecolor=patch_facecolor, patch_edgecolor=patch_edgecolor,
        linewidths=linewidths, **kwargs)
    for kw in set(popped_keywords) & set(kwargs.keys()):
        kwargs.pop(kw)
    patch_coll = PatchCollection(patches, match_original=True, picker=picker, **kwargs)
    line_coll = LineCollection(lines, color=line_color, picker=picker, linewidths=linewidths,
                               **kwargs)
    patch_coll.info = infos_pc
    line_coll.info = infos_lc
    return patch_coll, line_coll


def create_bus_collection(net, buses=None, size=5, patch_type="circle", color=None, z=None,
                          cmap=None, norm=None, infofunc=None, picker=False, bus_geodata=None,
                          bus_table="bus", cbar_title="Bus Voltage [pu]", clim=None,
                          plot_colormap=True, **kwargs):
    """
    Creates a matplotlib patch collection of pandapower buses.

    Input:
        **net** (pandapowerNet) - The pandapower network

    OPTIONAL:
        **buses** (list, None) - The buses for which the collections are created.
        If None, all buses in the network are considered.

        **size** (int, 5) - patch size

        **patch_type** (str, "circle") - patch type, can be

                - "circle" for a circle
                - "rect" for a rectangle
                - "poly<n>" for a polygon with n edges

        **infofunc** (function, None) - infofunction for the patch element

        **color** (list or color, None) - color or list of colors for every element

        **z** (array, None) - array of bus voltage magnitudes for colormap. Used in case of given
        cmap. If None net.res_bus.vm_pu is used.

        **cmap** (ListedColormap, None) - colormap for the patch colors

        **norm** (matplotlib norm object, None) - matplotlib norm object

        **picker** (bool, False) - picker argument passed to the patch collection

        **bus_geodata** (DataFrame, None) - coordinates to use for plotting
        If None, net["bus_geodata"] is used

        **cbar_title** (str, "Bus Voltage [pu]") - colormap bar title in case of given cmap

        **clim** (tuple of floats, None) - setting the norm limits for image scaling

        **bus_table** (str, "bus") - element table to use for the buses ("bus", "bus_dc")

        **plot_colormap** (bool, True) - flag whether the colormap is actually drawn

        **kwargs** - key word arguments are passed to the patch function

    OUTPUT:
        **pc** - patch collection
    """
    if bus_table == "bus":
        dc = False
    elif bus_table == "bus_dc":
        dc = True
    else:
        raise NotImplementedError(f"bus table {bus_table} not implemented!")

    if not MATPLOTLIB_INSTALLED:
        soft_dependency_error(str(sys._getframe().f_code.co_name)+"()", "matplotlib")
    buses = get_index_array(buses, net[bus_table].index)
    if len(buses) == 0:
        return None
    # if bus_geodata is None:
    #     bus_geodata = net["bus_geodata"] if not dc else net["bus_dc_geodata"]

    if any(net[bus_table].geo.isna()):
        raise AttributeError('net.bus.geo contains NaN values, consider dropping them beforehand.')

    coords = net[bus_table].geo.apply(geojson.loads).apply(geojson.utils.coords).apply(next).loc[buses].to_list()

    infos = [infofunc(bus) for bus in buses] if infofunc is not None else []

    pc = _create_node_collection(buses, coords, size, patch_type, color, picker, infos, **kwargs)

    if cmap is not None:
        if z is None:
            z = net[f"res_{bus_table}"].vm_pu.loc[buses]
        add_cmap_to_collection(pc, cmap, norm, z, cbar_title, plot_colormap, clim)

    return pc


def create_line_collection(net: pandapowerNet, lines=None,
                           line_geodata: DataFrame or None = None, bus_geodata: DataFrame or None = None,
                           use_bus_geodata: bool = False, infofunc: Callable or None = None,
                           cmap: 'Colormap' = None, norm: 'Normalize' = None, picker: bool = False,
                           z=None, cbar_title: str = "Line Loading [%]", clim=None, plot_colormap: bool = True,
                           line_table="line", **kwargs):
    """
    Creates a matplotlib line collection of pandapower lines.

    Input:
        **net** (pandapowerNet) - The pandapower network

    OPTIONAL:
        **lines** (list, None) - The lines for which the collections are created. If None, all lines
        in the network are considered.

        **line_geodata** (DataFrame, None) - coordinates to use for plotting. If None,
        net.line["geo"] is used

        **bus_geodata** (DataFrame, None) - coordinates to use for plotting
        If None, net.bus["geo"] is used

        **use_bus_geodata** (bool, False) - Defines whether bus or line geodata are used.
        If False line_geodata is used, if not all lines have line geodata bus geodata is used aswell

        **infofunc** (function, None) - infofunction for the patch element

        **cmap** - colormap for the patch colors

        **norm** (matplotlib norm object, None) - matplotlib norm object

        **picker** (bool, False) - picker argument passed to the line collection

        **z** (array, None) - array of line loading magnitudes for colormap. Used in case of given
        cmap. If None net.res_line.loading_percent is used.

        **cbar_title** (str, "Line Loading [%]") - colormap bar title in case of given cmap

        **clim** (tuple of floats, None) - setting the norm limits for image scaling

        **line_table** (str, "line") - which element table to use ("line", "line_dc")

        **plot_colormap** (bool, True) - flag whether the colormap is actually drawn

        **kwargs** - key word arguments are passed to the patch function

    OUTPUT:
        **lc** - line collection
    """
    if line_table == "line":
        dc = False
        line_geodata_table = "line_geodata"
    elif line_table == "line_dc":
        dc = True
        line_geodata_table = "line_dc_geodata"
    else:
        raise NotImplementedError(f"line table {line_table} not implemented!")

    if not MATPLOTLIB_INSTALLED:
        soft_dependency_error(str(sys._getframe().f_code.co_name)+"()", "matplotlib")

    def _get_coords_from_geojson(gj_str):
        pattern = r'"coordinates"\s*:\s*((?:\[(?:\[[^]]+],?\s*)+\])|\[[^]]+\])'
        matches = re.findall(pattern, gj_str)

        if not matches:
            return None
        if len(matches) > 1:
            raise ValueError("More than one match found in GeoJSON string")
        for m in matches:
            return ast.literal_eval(m)
        return None

<<<<<<< HEAD
    if not use_bus_geodata and line_geodata is None and ("geo" not in net[line_table].columns or net[line_table].geo.empty):
=======
    if use_bus_geodata is False and line_geodata is None and (
            "geo" not in net.line.columns or net.line.geo.isnull().all()):
>>>>>>> 73b93185
        # if bus geodata is available, but no line geodata
        logger.warning("use_bus_geodata is automatically set to True, since net.line.geo is empty.")
        use_bus_geodata = True

    lines = get_index_array(lines, net[line_table].index)
    if len(lines) == 0:
        return None

<<<<<<< HEAD
    line_geodata: Series[str] = line_geodata.loc[lines] if line_geodata is not None else net[line_table].geo.loc[lines]
=======
    line_geodata: Series[str] = line_geodata.loc[lines] if line_geodata is not None else \
        net.line.geo.loc[lines]
>>>>>>> 73b93185
    lines_without_geo = line_geodata.index[line_geodata.isna()]

    if use_bus_geodata or not lines_without_geo.empty:
        elem_indices = lines if use_bus_geodata else lines_without_geo
        geos, line_index_successful = coords_from_node_geodata(
            element_indices=elem_indices,
            from_nodes=net.line.loc[elem_indices, 'from_bus'].values,
            to_nodes=net.line.loc[elem_indices, 'to_bus'].values,
            node_geodata=net.bus.geo,
            table_name="line",
            node_name="bus",
            ignore_zero_length=True)

        line_geodata = line_geodata.combine_first(pd.Series(geos, index=line_index_successful))

    lines_without_geo = line_geodata.index[line_geodata.isna()]
    if not lines_without_geo.empty:
        logger.warning(
            f'Could not plot lines {lines_without_geo}. Bus geodata is missing for those lines!')

    infos = [infofunc(line) for line in line_geodata.index] if infofunc else []

    coords = [_get_coords_from_geojson(line_gj) for line_gj in line_geodata]

    lc = _create_line2d_collection(coords, line_geodata.index, infos, picker, **kwargs)

    if cmap is not None:
        if z is None:
            z = net[f"res_{line_table}"].loading_percent.loc[line_geodata.index]
        add_cmap_to_collection(lc, cmap, norm, z, cbar_title, plot_colormap, clim)

    return lc


def create_dcline_collection(net, dclines=None, line_geodata=None, infofunc=None, cmap=None,
                             norm=None, picker=False, z=None, cbar_title="HVDC-Line Loading [%]",
                             clim=None, plot_colormap=True, **kwargs):
    """
    Creates a matplotlib line collection of pandapower dclines.

    Input:
        **net** (pandapowerNet) - The pandapower network

    OPTIONAL:
        **dclines** (list, None) - The dclines for which the collections are created. If None,
        all dclines in the network are considered.

        **bus_geodata** (DataFrame, None) - coordinates to use for plotting
        If None, net["bus_geodata"] is used

        **infofunc** (function, None) - infofunction for the patch element

        **cmap** - colormap for the patch colors

        **norm** (matplotlib norm object, None) - matplotlib norm object

        **picker** (bool, False) - picker argument passed to the line collection

        **z** (array, None) - array of line loading magnitudes for colormap. Used in case of given
        cmap. If None net.res_line.loading_percent is used.

        **cbar_title** (str, "Line Loading [%]") - colormap bar title in case of given cmap

        **clim** (tuple of floats, None) - setting the norm limits for image scaling

        **plot_colormap** (bool, True) - flag whether the colormap is actually drawn

        **kwargs** - key word arguments are passed to the patch function

    OUTPUT:
        **lc** - line collection
    """
    if not MATPLOTLIB_INSTALLED:
        soft_dependency_error(str(sys._getframe().f_code.co_name)+"()", "matplotlib")

    use_bus_geodata = True

    lines = get_index_array(dclines, net.dcline.index)
    if len(lines) == 0:
        return None

    if use_bus_geodata:
        coords, lines_with_geo = coords_from_node_geodata(
            lines, net.dcline.from_bus.loc[lines].values, net.dcline.to_bus.loc[lines].values,
            net["bus_geodata"], "line")

    if len(lines_with_geo) == 0:
        return None

    infos = [infofunc(line) for line in line_geodata.index] if infofunc else []

    lc = _create_line2d_collection(coords, lines_with_geo, infos=infos, picker=picker, **kwargs)

    loading_percent = \
        100 * net.res_dcline[["p_from_mw", "p_to_mw"]].abs().max(axis=1) / net.dcline.p_mw.abs()

    if cmap is not None:
        if z is None:
            z = loading_percent.loc[lines_with_geo]
        add_cmap_to_collection(lc, cmap, norm, z, cbar_title, plot_colormap, clim)

    return lc


def create_impedance_collection(net, impedances=None, bus_geodata=None, infofunc=None,
                                picker=False, **kwargs):
    """
    Creates a matplotlib line collection of pandapower lines.

    Input:
        **net** (pandapowerNet) - The pandapower network

    OPTIONAL:
        **impedances** (list, None) - The impedances for which the collections are created.
        If None, all impedances in the network are considered.

        **bus_geodata** (DataFrame, None) - coordinates to use for plotting
        If None, net["bus_geodata"] is used

         **infofunc** (function, None) - infofunction for the patch element

        **picker** (bool, False) - picker argument passed to the line collection

        **kwargs - key word arguments are passed to the patch function

    OUTPUT:
        **lc** - line collection
    """
    if not MATPLOTLIB_INSTALLED:
        soft_dependency_error(str(sys._getframe().f_code.co_name)+"()", "matplotlib")

    impedances = get_index_array(impedances, net.impedance.index)
    if len(impedances) == 0:
        return None

    coords, impedances_with_geo = coords_from_node_geodata(
        impedances, net.impedance.from_bus.loc[impedances].values,
        net.impedance.to_bus.loc[impedances].values,
        bus_geodata if bus_geodata is not None else net["bus_geodata"], "impedance")

    if len(impedances_with_geo) == 0:
        return None

    infos = [infofunc(imp) for imp in impedances_with_geo] if infofunc else []

    lc = _create_line2d_collection(coords, impedances_with_geo, infos=infos, picker=picker,
                                   **kwargs)

    return lc


def create_trafo_connection_collection(net, trafos=None, bus_geodata=None, infofunc=None,
                                       cmap=None, clim=None, norm=None, z=None,
                                       cbar_title="Transformer Loading", picker=False, **kwargs):
    """
    Creates a matplotlib line collection of pandapower transformers.

    Input:
        **net** (pandapowerNet) - The pandapower network

    OPTIONAL:
        **trafos** (list, None) - The transformers for which the collections are created.
        If None, all transformers in the network are considered.

        **bus_geodata** (DataFrame, None) - coordinates to use for plotting
        If None, net["bus_geodata"] is used

        **infofunc** (function, None) - infofunction for the patch element

        **cmap** - colormap for the patch colors

        **clim** (tuple of floats, None) - setting the norm limits for image scaling

        **norm** (matplotlib norm object, None) - matplotlib norm object

        **z** (array, None) - array of line loading magnitudes for colormap. Used in case of given
        cmap. If None net.res_line.loading_percent is used.

        **cbar_title** (str, "Line Loading [%]") - colormap bar title in case of given cmap

        **picker** (bool, False) - picker argument passed to the line collection

        **kwargs - key word arguments are passed to the patch function

    OUTPUT:
        **lc** - line collection
    """
    if not MATPLOTLIB_INSTALLED:
        soft_dependency_error(str(sys._getframe().f_code.co_name)+"()", "matplotlib")

    trafos = get_index_array(trafos, net.trafo.index)

    if bus_geodata is None:
        bus_geodata = net.bus["geo"]

    in_geodata = (net.trafo.hv_bus.loc[trafos].isin(bus_geodata.index) &
                  net.trafo.lv_bus.loc[trafos].isin(bus_geodata.index))
    trafos = trafos[in_geodata]
    trafo_table = net.trafo.loc[trafos]

    hv_geo = bus_geodata.loc[trafo_table["hv_bus"]].apply(geojson.loads).apply(geojson.utils.coords).apply(next).to_list()  # using next works because bus only has one coordinate pair
    lv_geo = bus_geodata.loc[trafo_table["lv_bus"]].apply(geojson.loads).apply(geojson.utils.coords).apply(next).to_list()
    tg = list(zip(hv_geo, lv_geo))

    info = [infofunc(tr) for tr in trafos] if infofunc is not None else []

    lc = _create_line2d_collection(tg, trafos, info, picker=picker, **kwargs)

    if cmap is not None:
        if z is None:
            z = net.res_trafo.loading_percent.loc[trafos]
        add_cmap_to_collection(lc, cmap, norm, z, cbar_title, True, clim)

    return lc


def create_trafo3w_connection_collection(net, trafos=None, bus_geodata=None, infofunc=None,
                                         **kwargs):
    """
    Creates a matplotlib line collection of pandapower 3W-transformers.
    This function can be used to create line collections for voltage fall diagrams.

    Input:
        **net** (pandapowerNet) - The pandapower network

    OPTIONAL:
        **trafos** (list, None) - The 3W-transformers for which the collections are created.
        If None, all 3W-transformers in the network are considered.

        **bus_geodata** (DataFrame, None) - coordinates to use for plotting
        If None, net["bus_geodata"] is used

         **infofunc** (function, None) - infofunction for the patch element

        **kwargs - key word arguments are passed to the patch function

    OUTPUT:
        **lc** - line collection
    """
    if not MATPLOTLIB_INSTALLED:
        soft_dependency_error(str(sys._getframe().f_code.co_name)+"()", "matplotlib")
    trafos = get_index_array(trafos, net.trafo3w.index)

    if bus_geodata is None:
        bus_geodata = net["bus_geodata"]

    in_geodata = (net.trafo3w.hv_bus.loc[trafos].isin(bus_geodata.index) &
                  net.trafo3w.mv_bus.loc[trafos].isin(bus_geodata.index) &
                  net.trafo3w.lv_bus.loc[trafos].isin(bus_geodata.index))
    trafos = trafos[in_geodata]
    trafo_table = net.trafo3w.loc[trafos]

    hv_geo, mv_geo, lv_geo = (list(zip(*(bus_geodata.loc[trafo_table[column], var].values
                                         for var in ['x', 'y'])))
                              for column in ['hv_bus', 'mv_bus', 'lv_bus'])

    # create 3 connection lines, each of 2 points, for every trafo3w
    tg = [x for c in [list(combinations(y, 2)) for y in zip(hv_geo, mv_geo, lv_geo)] for x in c]

    # 3 times infofunc for every trafo
    info = [infofunc(x) if infofunc is not None else []
            for tr in [(t, t, t) for t in trafos]
            for x in tr]

    lc = LineCollection(tg, **kwargs)
    lc.info = info

    return lc


def create_trafo_collection(net, trafos=None, picker=False, size=None, infofunc=None, cmap=None,
                            norm=None, z=None, clim=None, cbar_title="Transformer Loading",
                            plot_colormap=True, bus_geodata=None, **kwargs):
    """
    Creates a matplotlib line collection of pandapower transformers.

    Input:
        **net** (pandapowerNet) - The pandapower network

    OPTIONAL:
        **trafos** (list, None) - The transformers for which the collections are created.
        If None, all transformers in the network are considered.

        **picker** (bool, False) - picker argument passed to the patch collection

        **size** (int, None) - size of transformer symbol circles. Should be >0 and
        < 0.35*bus_distance

         **infofunc** (function, None) - infofunction for the patch element

        **kwargs** - key word arguments are passed to the patch function

    OUTPUT:
        **lc** - line collection

        **pc** - patch collection
    """
    if not MATPLOTLIB_INSTALLED:
        soft_dependency_error(str(sys._getframe().f_code.co_name)+"()", "matplotlib")

    trafos = get_index_array(trafos, net.trafo.index)

    if bus_geodata is None:
        bus_geodata = net.bus.geo.dropna()

    in_geodata = (net.trafo.hv_bus.loc[trafos].isin(bus_geodata.index) &
                  net.trafo.lv_bus.loc[trafos].isin(bus_geodata.index))
    trafos = trafos[in_geodata]
    trafo_table = net.trafo.loc[trafos]

    coords, trafos_with_geo = coords_from_node_geodata(
        trafos, trafo_table.hv_bus.values, trafo_table.lv_bus.values, bus_geodata, "trafo")

    if len(trafos_with_geo) == 0:
        return None

    colors = kwargs.pop("color", "k")
    linewidths = kwargs.pop("linewidths", 2.)
    linewidths = kwargs.pop("linewidth", linewidths)
    linewidths = kwargs.pop("lw", linewidths)
    if cmap is not None:
        if z is None:
            z = net.res_trafo.loading_percent
        colors = [cmap(norm(z.at[idx])) for idx in trafos_with_geo]

    infos = [infofunc(i) for i in range(len(trafos_with_geo))] if infofunc is not None else []

    lc, pc = _create_complex_branch_collection(
        coords, trafo_patches, size, infos, patch_facecolor="none", patch_edgecolor=colors,
        line_color=colors, picker=picker, linewidths=linewidths, **kwargs)

    if cmap is not None:
        z_duplicated = np.repeat(z.values, 2)
        add_cmap_to_collection(lc, cmap, norm, z_duplicated, cbar_title, plot_colormap, clim)
    return lc, pc


# noinspection PyArgumentList
def create_trafo3w_collection(net, trafo3ws=None, picker=False, infofunc=None, cmap=None, norm=None,
                              z=None, clim=None, cbar_title="3W-Transformer Loading",
                              plot_colormap=True, bus_geodata=None, **kwargs):
    """
    Creates a matplotlib line collection of pandapower transformers.

    Input:
        **net** (pandapowerNet) - The pandapower network

    OPTIONAL:
        **trafo3ws** (list, None) - The three winding transformers for which the collections are
        created. If None, all three winding transformers in the network are considered.

        **picker** (bool, False) - picker argument passed to the patch collection

         **infofunc** (function, None) - infofunction for the patch element

        **kwargs - key word arguments are passed to the patch function

    OUTPUT:
        **lc** - line collection

        **pc** - patch collection
    """
    if not MATPLOTLIB_INSTALLED:
        soft_dependency_error(str(sys._getframe().f_code.co_name)+"()", "matplotlib")

    trafo3ws = get_index_array(trafo3ws, net.trafo3w.index)

    if bus_geodata is None:
        bus_geodata = net.bus.geo.dropna()

    in_geodata = (net.trafo3w.hv_bus.loc[trafo3ws].isin(bus_geodata.index) &
                  net.trafo3w.mv_bus.loc[trafo3ws].isin(bus_geodata.index) &
                  net.trafo3w.lv_bus.loc[trafo3ws].isin(bus_geodata.index))
    trafo3ws = trafo3ws[in_geodata]
    trafo3w_table = net.trafo3w.loc[trafo3ws]

    lines = []
    circles = []
    infos = []
    color = kwargs.pop("color", "k")
    linewidth = kwargs.pop("linewidths", 2.)
    bus_geodata = bus_geodata.apply(geojson.loads)
    if cmap is not None and z is None:
        z = net.res_trafo3w.loading_percent
    for i, idx in enumerate(trafo3w_table.index):
        # get bus geodata
        p1 = bus_geodata.loc[net.trafo3w.at[idx, "hv_bus"]].coordinates
        p2 = bus_geodata.loc[net.trafo3w.at[idx, "mv_bus"]].coordinates
        p3 = bus_geodata.loc[net.trafo3w.at[idx, "lv_bus"]].coordinates
        if np.all(p1 == p2) and np.all(p1 == p3):
            continue
        p = np.array([p1, p2, p3])
        # determine center of buses and minimum distance center-buses
        center = sum(p) / 3
        d = np.linalg.norm(p - center, axis=1)
        r = d.min() / 3
        # determine closest bus to center and vector from center to circle midpoint in closest
        # direction
        closest = d.argmin()
        to_closest = (p[closest] - center) / d[closest] * 2 * r / 3
        # determine vectors from center to circle midpoint
        order = list(range(closest, 3)) + list(range(closest))
        cm = np.empty((3, 2))
        cm[order.pop(0)] = to_closest
        ang = 2 * np.pi / 3  # 120 degree
        cm[order.pop(0)] = _rotate_dim2(to_closest, ang)
        cm[order.pop(0)] = _rotate_dim2(to_closest, -ang)
        # determine midpoints of circles
        m = center + cm
        # determine endpoints of circles
        e = (center - p) * (1 - 5 * r / 3 / d).reshape(3, 1) + p
        # save circle and line collection data
        ec = color if cmap is None else cmap(norm(z.at[idx]))
        for j in range(3):
            circles.append(Circle(m[j], r, fc=(1, 0, 0, 0), ec=ec))
            lines.append([p[j], e[j]])

        if infofunc is not None:
            infos.append(infofunc(i))
            infos.append(infofunc(i))
    if len(circles) == 0:
        return None, None
    lc = LineCollection(lines, color=color, picker=picker, linewidths=linewidth, **kwargs)
    lc.info = infos
    pc = PatchCollection(circles, match_original=True, picker=picker, linewidth=linewidth, **kwargs)
    pc.info = infos
    if cmap is not None:
        z_duplicated = np.repeat(z.values, 3)
        lc.set_cmap(cmap)
        lc.set_norm(norm)
        if clim is not None:
            lc.set_clim(clim)
        lc.set_array(np.ma.masked_invalid(z_duplicated))
        lc.has_colormap = plot_colormap
        lc.cbar_title = cbar_title
    return lc, pc

# todo geojson
def create_vsc_collection(net, vscs=None, picker=False, size=None, infofunc=None, cmap=None,
                          norm=None, z=None, clim=None, cbar_title="VSC power",
                          plot_colormap=True, bus_geodata=None, bus_dc_geodata=None, **kwargs):
    """
    Creates a matplotlib line collection of pandapower transformers.

    Input:
        **net** (pandapowerNet) - The pandapower network

    OPTIONAL:
        **vscs** (list, None) - The VSC indices for which the collections are created.
        If None, all VSCs in the grid are considered.

        **picker** (bool, False) - picker argument passed to the patch collection

        **size** (int, None) - size of VSC symbol squares. Should be >0 and
        < 0.35*bus_distance

         **infofunc** (function, None) - infofunction for the patch element

        **kwargs** - keyword arguments are passed to the patch function

    OUTPUT:
        **lc** - line collection

        **pc** - patch collection
    """
    if not MATPLOTLIB_INSTALLED:
        soft_dependency_error(str(sys._getframe().f_code.co_name)+"()", "matplotlib")

    vscs = get_index_array(vscs, net.vsc.index)

    if bus_geodata is None:
        bus_geodata = net["bus_geodata"]
    if bus_dc_geodata is None:
        bus_dc_geodata = net["bus_dc_geodata"]

    in_geodata = (net.vsc.bus.loc[vscs].isin(bus_geodata.index) &
                  net.vsc.bus_dc.loc[vscs].isin(bus_dc_geodata.index))
    vscs = vscs[in_geodata]
    vsc_table = net.vsc.loc[vscs]

    coords, vscs_with_geo = coords_from_node_geodata(
        vscs, vsc_table.bus.values, vsc_table.bus_dc.values, bus_geodata, "vsc", node_geodata_to=bus_dc_geodata)

    if len(vscs_with_geo) == 0:
        return None

    colors = kwargs.pop("color", "k")
    linewidths = kwargs.pop("linewidths", 2.)
    linewidths = kwargs.pop("linewidth", linewidths)
    linewidths = kwargs.pop("lw", linewidths)
    if cmap is not None:
        if z is None:
            z = net.res_vsc.p_mw
        colors = [cmap(norm(z.at[idx])) for idx in vscs_with_geo]

    infos = [infofunc(i) for i in range(len(vscs_with_geo))] if infofunc is not None else []

    lc, pc = _create_complex_branch_collection(
        coords, vsc_patches, size, infos, patch_facecolor="none", patch_edgecolor=colors,
        line_color=colors, picker=picker, linewidths=linewidths, **kwargs)

    if cmap is not None:
        z_duplicated = np.repeat(z.values, 2)
        add_cmap_to_collection(lc, cmap, norm, z_duplicated, cbar_title, plot_colormap, clim)
    return lc, pc

# todo geojson
def create_vsc_connection_collection(net, vscs=None, bus_geodata=None, bus_dc_geodata=None, infofunc=None,
                                     cmap=None, clim=None, norm=None, z=None,
                                     cbar_title="Transformer Loading", picker=False, **kwargs):
    """
    Creates a matplotlib line collection of pandapower VSCs.

    Input:
        **net** (pandapowerNet) - The pandapower network

    OPTIONAL:
        **vscs** (list, None) - The VSC indices for which the collections are created.
        If None, all VSCs in the network are considered.

        **bus_geodata** (DataFrame, None) - coordinates of AC buses to use for plotting
        If None, net["bus_geodata"] is used

        **bus_dc_geodata** (DataFrame, None) - coordinates of DC buses to use for plotting
        If None, net["bus_dc_geodata"] is used

        **infofunc** (function, None) - infofunction for the patch element

        **cmap** - colormap for the patch colors

        **clim** (tuple of floats, None) - setting the norm limits for image scaling

        **norm** (matplotlib norm object, None) - matplotlib norm object

        **z** (array, None) - array of values for colormap. Used in case of given
        cmap. If None net.res_vsc.p_mw is used.

        **cbar_title** (str, "VSC active power [MW]") - colormap bar title in case of given cmap

        **picker** (bool, False) - picker argument passed to the line collection

        **kwargs - keyword arguments are passed to the patch function

    OUTPUT:
        **lc** - line collection
    """
    if not MATPLOTLIB_INSTALLED:
        soft_dependency_error(str(sys._getframe().f_code.co_name)+"()", "matplotlib")

    vscs = get_index_array(vscs, net.vsc.index)

    if bus_geodata is None:
        bus_geodata = net["bus_geodata"]

    if bus_dc_geodata is None:
        bus_dc_geodata = net["bus_dc_geodata"]

    in_geodata = (net.vsc.bus.loc[vscs].isin(bus_geodata.index) &
                  net.vsc.bus_dc.loc[vscs].isin(bus_dc_geodata.index))
    vscs = vscs[in_geodata]
    vsc_table = net.vsc.loc[vscs]

    ac_geo = list(zip(bus_geodata.loc[vsc_table["bus"], "x"].values,
                      bus_geodata.loc[vsc_table["bus_dc"], "y"].values))
    dc_geo = list(zip(bus_dc_geodata.loc[vsc_table["bus_dc"], "x"].values,
                      bus_dc_geodata.loc[vsc_table["bus_dc"], "y"].values))
    vg = list(zip(ac_geo, dc_geo))

    info = [infofunc(v) for v in vscs] if infofunc is not None else []

    lc = _create_line2d_collection(vg, vscs, info, picker=picker, **kwargs)

    if cmap is not None:
        if z is None:
            z = net.res_vsc.p_mw.loc[vscs]
        add_cmap_to_collection(lc, cmap, norm, z, cbar_title, True, clim)

    return lc


@deprecated("Busbar geodata is no longer supported for plotting geodata.")
def create_busbar_collection(net, buses=None, infofunc=None, cmap=None, norm=None, picker=False,
                             z=None, cbar_title="Bus Voltage [p.u.]", clim=None, **kwargs):
    """
    Creates a matplotlib patch collection of pandapower buses plotted as busbars

    Input:
        **net** (pandapowerNet) - The pandapower network

    OPTIONAL:
        **buses** (list, None) - The buses for which the collections are created. If None, all buses
        which have the entry coords in bus_geodata are considered.

        **line_geodata** (DataFrame, None) - coordinates to use for plotting. If None,
        net["line_geodata"] is used

        **infofunc** (function, None) - infofunction for the line element

        **cmap** - colormap for the line colors

        **norm** (matplotlib norm object, None) - matplotlib norm object

        **picker** (bool, False) - picker argument passed to the patch collection

        **z** (array, None) - array of line loading magnitudes for colormap. Used in case of given
        cmap. If None net.res_line.loading_percent is used.

        **cbar_title** (str, "Line Loading [%]") - colormap bar title in case of given cmap

        **clim** (tuple of floats, None) - setting the norm limits for image scaling

        **kwargs - key word arguments are passed to the patch function

    OUTPUT:
        **bbc** - busbar collection
    """

    if buses is None:
        buses = net.bus_geodata.loc[~isnull(net.bus_geodata.coords)].index

    if cmap is not None:
        # determine color of busbar by vm_pu
        if z is None and net is not None:
            z = net.res_bus.vm_pu.loc[buses]
        else:
            logger.warning("z is None and no net is provided")

    # the busbar is just a line collection with coords from net.bus_geodata
    lc = create_line_collection(net, lines=buses, line_geodata=net.bus["geo"], bus_geodata=None,
                                norm=norm, cmap=cmap, infofunc=infofunc, picker=picker, z=z,
                                cbar_title=cbar_title, clim=clim, **kwargs)

    return lc


def create_load_collection(net, loads=None, size=1., infofunc=None, orientation=np.pi, picker=False,
                           **kwargs):
    """
    Creates a matplotlib patch collection of pandapower loads.

    Input:
        **net** (pandapowerNet) - The pandapower network

    OPTIONAL:
        **loads** (list of ints, None) - the loads to include in the collection

        **size** (float, 1) - patch size

        **infofunc** (function, None) - infofunction for the patch element

        **orientation** (float, np.pi) - orientation of load collection. pi is directed downwards,
        increasing values lead to clockwise direction changes.

        **picker** (bool, False) - picker argument passed to the patch collectionent

        **kwargs - key word arguments are passed to the patch function

    OUTPUT:
        **load_pc** - patch collection

        **load_lc** - line collection
    """
    loads = get_index_array(loads, net.load.index)
    infos = [infofunc(i) for i in range(len(loads))] if infofunc is not None else []
    node_coords = net.bus.loc[net.load.loc[loads, "bus"].values, "geo"].apply(geojson.loads).apply(geojson.utils.coords).apply(next).to_list()

    color = kwargs.pop("color", "k")

    load_pc, load_lc = _create_node_element_collection(
        node_coords, load_patches, size=size, infos=infos, orientation=orientation,
        picker=picker, line_color=color, **kwargs)
    return load_pc, load_lc


def create_gen_collection(net, gens=None, size=1., infofunc=None, orientation=np.pi, picker=False,
                          **kwargs):
    """
    Creates a matplotlib patch collection of pandapower gens.

    Input:
        **net** (pandapowerNet) - The pandapower network

    OPTIONAL:
        **gens** (list of ints, None) - the generators to include in the collection

        **size** (float, 1) - patch size

        **infofunc** (function, None) - infofunction for the patch element

        **orientation** (float or list of floats, np.pi) - orientation of gen collection. pi is\
        directed downwards, increasing values lead to clockwise direction changes.

        **picker** (bool, False) - picker argument passed to the patch collectionent

        **kwargs - key word arguments are passed to the patch function

    OUTPUT:
        **gen_pc** - patch collection

        **gen_lc** - line collection
    """
    gens = get_index_array(gens, net.gen.index)
    infos = [infofunc(i) for i in range(len(gens))] if infofunc is not None else []
    node_coords = net.bus.loc[net.gen.loc[gens, "bus"].values, "geo"].apply(geojson.loads).apply(geojson.utils.coords).apply(next).to_list()

    color = kwargs.pop("color", "k")

    gen_pc, gen_lc = _create_node_element_collection(
        node_coords, gen_patches, size=size, infos=infos, orientation=orientation,
        picker=picker, line_color=color, **kwargs)
    return gen_pc, gen_lc


def create_sgen_collection(net, sgens=None, size=1., infofunc=None, orientation=np.pi, picker=False,
                           **kwargs):
    """
    Creates a matplotlib patch collection of pandapower sgen.

    Input:
        **net** (pandapowerNet) - The pandapower network

    OPTIONAL:
        **sgens** (list of ints, None) - the static generators to include in the collection

        **size** (float, 1) - patch size

        **infofunc** (function, None) - infofunction for the patch elem

        **picker** (bool, False) - picker argument passed to the patch collectionent

        **orientation** (float, np.pi) - orientation of static generator collection. pi is directed\
        downwards, increasing values lead to clockwise direction changes.

        **kwargs - key word arguments are passed to the patch function

    OUTPUT:
        **sgen_pc** - patch collection

        **sgen_lc** - line collection
    """
    sgens = get_index_array(sgens, net.sgen.index)
    infos = [infofunc(i) for i in range(len(sgens))] if infofunc is not None else []
    node_coords = net.bus.loc[net.sgen.loc[sgens, "bus"].values, "geo"].apply(geojson.loads).apply(geojson.utils.coords).apply(next).to_list()

    color = kwargs.pop("color", "k")

    sgen_pc, sgen_lc = _create_node_element_collection(
        node_coords, sgen_patches, size=size, infos=infos, orientation=orientation,
        picker=picker, line_color=color, **kwargs)
    return sgen_pc, sgen_lc


def create_storage_collection(net, storages=None, size=1., infofunc=None, orientation=np.pi,
                              picker=False, **kwargs):
    """
    Creates a matplotlib patch collection of pandapower storage element.

    Input:
        **net** (pandapowerNet) - The pandapower network

    OPTIONAL:
        **storages** (list of ints, None) - the net.storage.index values to include in the
        collection

        **size** (float, 1) - patch size

        **infofunc** (function, None) - info function for the patch element

        **picker** (bool, False) - picker argument passed to the patch collection

        **orientation** (float, np.pi) - orientation of static generator collection. pi is directed\
        downwards, increasing values lead to clockwise direction changes.

        **kwargs - key word arguments are passed to the patch function

    OUTPUT:
        **storage_pc** - patch collection

        **storage_lc** - line collection
    """
    infos = [infofunc(i) for i in range(len(storages))] if infofunc is not None else []
    node_coords = net.bus.loc[net.storage.loc[storages, "bus"].values, "geo"].apply(geojson.loads).apply(geojson.utils.coords).apply(next).to_list()

    color = kwargs.pop("color", "k")

    storage_pc, storage_lc = _create_node_element_collection(
        node_coords, storage_patches, size=size, infos=infos, orientation=orientation,
        picker=picker, line_color=color, **kwargs)
    return storage_pc, storage_lc


def create_ext_grid_collection(net, ext_grids=None, size=1., infofunc=None, orientation=0,
                               picker=False, ext_grid_buses=None, **kwargs):
    """
    Creates a matplotlib patch collection of pandapower ext_grid. Parameters
    ext_grids, ext_grid_buses can be used to specify, which ext_grids the collection should be
    created for.

    Input:
        **net** (pandapowerNet) - The pandapower network

    OPTIONAL:
        **size** (float, 1) - patch size

        **infofunc** (function, None) - infofunction for the patch element

        **orientation** (float, 0) - orientation of load collection. 0 is directed upwards,
        increasing values lead to clockwise direction changes.

        **picker** (bool, False) - picker argument passed to the patch collection

        **ext_grid_buses** (np.ndarray, None) - buses to be used as ext_grid locations

        **kwargs - key word arguments are passed to the patch function

    OUTPUT:
        **ext_grid1** - patch collection

        **ext_grid2** - patch collection
    """
    ext_grids = get_index_array(ext_grids, net.ext_grid.index)
    if ext_grid_buses is None:
        ext_grid_buses = net.ext_grid.bus.loc[ext_grids].values
    else:
        assert len(ext_grids) == len(ext_grid_buses), \
            "Length mismatch between chosen ext_grids and ext_grid_buses."
    infos = [infofunc(ext_grid_idx) for ext_grid_idx in ext_grids] if infofunc is not None else []

    # This code does not support bus bars. It would require the format here to be a bit different.
    node_coords = net.bus.geo.loc[ext_grid_buses].apply(geojson.loads).apply(geojson.utils.coords).apply(next).values.tolist()

    color = kwargs.pop("color", "k")

    ext_grid_pc, ext_grid_lc = _create_node_element_collection(
        node_coords, ext_grid_patches, size=size, infos=infos, orientation=orientation,
        picker=picker, hatch='XXX', line_color=color, **kwargs)

    return ext_grid_pc, ext_grid_lc


def create_line_switch_collection(net, switches=None, size=1, distance_to_bus=3, use_line_geodata=False, **kwargs):
    """
    Creates a matplotlib patch collection of pandapower line-bus switches.

    INPUT:
        **net** (pandapowerNet) - The pandapower network

    OPTIONAL:

        **size** (float, 1) - Size of the switch patches

        **distance_to_bus** (float, 3) - Distance of the switch patch from the bus patch

        **use_line_geodata** (bool, False) - If True, line coordinates are used to identify the
        switch position

        **switch_index** (list, []) - Possibility to create line switch collections with a subset of switches in net.switch.index.
        If left empty, all switches are taken into the line switch collection.


        **kwargs - Key word arguments are passed to the patch function

    OUTPUT:
        **switches** - patch collection
    """
    if not MATPLOTLIB_INSTALLED:
        soft_dependency_error(str(sys._getframe().f_code.co_name)+"()", "matplotlib")

    if switches is None:
        switches = net.switch.index[net.switch.et == "l"] # only line switches

    color = kwargs.pop("color", "k")

    switch_patches = []
    for switch in switches:
        sb = net.switch.bus.loc[switch]
        line = net.line.loc[net.switch.element.loc[switch]]
        fb = line.from_bus
        tb = line.to_bus

        line_buses = {fb, tb}
        target_bus = list(line_buses - {sb})[0]

        if sb not in net.bus.index or target_bus not in net.bus.index:
            logger.warning(f"Bus coordinates for switch {switch} not found, skipped switch!")
            continue

        # switch bus and target coordinates
        pos_sb = np.array(next(geojson.utils.coords(geojson.loads(net.bus.loc[sb, "geo"]))))
        pos_tb = np.zeros(2)

        use_bus_geodata = False

        if use_line_geodata:
            if line.name in net.line.geo.dropna().index:
                line_coords = net.line.loc[line.name, "geo"]
                # check, which end of the line is nearer to the switch bus
                intersection = position_on_busbar(net, sb, busbar_coords=line_coords)
                if intersection is not None:
                    pos_sb = intersection
                if len(line_coords) >= 2:
                    if abs(line_coords[0][0] - pos_sb[0]) < 0.01 and \
                            abs(line_coords[0][1] - pos_sb[1]) < 0.01:
                        pos_tb = np.array([line_coords[1][0], line_coords[1][1]])
                    else:
                        pos_tb = np.array([line_coords[-2][0], line_coords[-2][1]])
                else:
                    use_bus_geodata = True
            else:
                use_bus_geodata = True

        if not use_line_geodata or use_bus_geodata:
            pos_tb = np.array(next(geojson.utils.coords(geojson.loads(net.bus.loc[target_bus, "geo"]))))

        # position of switch symbol
        vec = pos_tb - pos_sb
        mag = np.linalg.norm(vec)
        pos_sw = pos_sb + vec / mag * distance_to_bus

        # rotation of switch symbol
        angle = np.arctan2(vec[1], vec[0])
        rotation = Affine2D().rotate_around(pos_sw[0], pos_sw[1], angle)

        # color switch by state
        col = color if net.switch.closed.loc[switch] else "white"

        # create switch patch (switch size is respected to center the switch on the line)
        patch = Rectangle((pos_sw[0] - size / 2, pos_sw[1] - size / 2), size, size, facecolor=col, edgecolor=color)
        # apply rotation
        patch.set_transform(rotation)

        switch_patches.append(patch)

    switches = PatchCollection(switch_patches, match_original=True, **kwargs)
    return switches


def create_bus_bus_switch_collection(net, size=1., helper_line_style=':', helper_line_size=1.,
                                     helper_line_color="gray", switches=None, **kwargs):
    """
    Creates a matplotlib patch collection of pandapower bus-bus switches. Switches are plotted in
    the center between two buses with a "helper" line (dashed and thin) being drawn between the
    buses as well.

    INPUT:
        **net** (pandapowerNet) - The pandapower network

    OPTIONAL:

        **size** (float, 1.0) - Size of the switch patches

        **helper_line_style** (string, ':') - Line style of the "helper" line being plotted between
        two buses connected by a bus-bus switch

        **helper_line_size** (float, 1.0) - Line width of the "helper" line being plotted between
        two buses connected by a bus-bus switch

        **helper_line_color** (string, "gray") - Line color of the "helper" line being plotted
        between two buses connected by a bus-bus switch

        **switches** (list, []) - switches to include in the collection

        **kwargs - Key word arguments are passed to the patch function

    OUTPUT:
        **switches**, **helper_lines** - tuple of patch collections
    """
    if not MATPLOTLIB_INSTALLED:
        soft_dependency_error(str(sys._getframe().f_code.co_name)+"()", "matplotlib")
    if switches is None:
        switches = net.switch.index.to_list()
    lbs_switches = net.switch.index[(net.switch.et == "b") & (net.switch.index.isin(switches))]
    color = kwargs.pop("color", "k")
    switch_patches = []
    line_patches = []
    for switch in lbs_switches:
        switch_bus = net.switch.bus.loc[switch]
        target_bus = net.switch.element.loc[switch]
        if switch_bus not in net.bus.index or target_bus not in net.bus.index\
                or pd.isnull(net.bus.loc[switch_bus, "geo"]) or pd.isnull(net.bus.loc[target_bus, "geo"]):
            logger.warning("Bus coordinates for switch %s not found, skipped switch!" % switch)
            continue
        # switch bus and target coordinates
        pos_sb = np.array(next(geojson.utils.coords(geojson.loads(net.bus.loc[switch_bus, "geo"]))))
        pos_tb = np.array(next(geojson.utils.coords(geojson.loads(net.bus.loc[target_bus, "geo"]))))
        # position of switch symbol
        vec = pos_tb - pos_sb
        pos_sw = pos_sb + vec * 0.5 if not np.allclose(pos_sb, pos_tb) else pos_tb
        # rotation of switch symbol
        angle = np.arctan2(vec[1], vec[0])
        rotation = Affine2D().rotate_around(pos_sw[0], pos_sw[1], angle)
        # color switch by state
        col = color if net.switch.closed.loc[switch] else "white"
        # create switch patch (switch size is respected to center the switch on the line)
        patch = Rectangle((pos_sw[0] - size / 2, pos_sw[1] - size / 2), size, size, facecolor=col,
                          edgecolor=color)
        # apply rotation
        patch.set_transform(rotation)
        # add to collection lists
        switch_patches.append(patch)
        line_patches.append([pos_sb.tolist(), pos_tb.tolist()])
    # create collections and return
    switches = PatchCollection(switch_patches, match_original=True, **kwargs)
    helper_lines = LineCollection(line_patches, linestyles=helper_line_style,
                                  linewidths=helper_line_size, colors=helper_line_color)
    return switches, helper_lines


def create_ward_collection(net, wards=None, ward_buses=None, size=5., bus_geodata=None, infofunc=None, picker=False,
                           orientation=0, **kwargs):
    """
    Creates a matplotlib patch collection of pandapower wards. Wards are plotted as a grounded impedance.

    INPUT:
        **net** (pandapowerNet) - The pandapower network

    OPTIONAL:

        **wards** (list of ints, None) - the wards to include in the collection

        **ward_buses** (list of ints, None) - the buses connected to the wards

        **size** (float, 1) - patch size

        **infofunc** (function, None) - infofunction for the patch elem

        **picker** (bool, False) - picker argument passed to the patch collectionent

        **orientation** (float, np.pi) - orientation of static generator collection. pi is directed\
        downwards, increasing values lead to clockwise direction changes.

        **kwargs - key word arguments are passed to the patch function

    OUTPUT:
        **ward_pc** - patch collection

        **ward_lc** - line collection
    """
    wards = get_index_array(wards, net.ward.index)
    if ward_buses is None:
        ward_buses = net.ward.bus.loc[wards].values
    else:
        assert len(wards) == len(ward_buses), \
            "Length mismatch between chosen xwards and xward_buses."
    infos = [infofunc(i) for i in range(len(wards))] if infofunc is not None else []
    node_coords = net.bus.geo.loc[ward_buses].apply(geojson.loads).apply(geojson.utils.coords).apply(next).values.tolist()

    color = kwargs.pop("color", "k")

    ward_pc, ward_lc = _create_node_element_collection(
        node_coords, ward_patches, size=size, infos=infos, orientation=orientation,
        picker=picker, line_color=color, **kwargs) # patch_facecolor=color, patch_edgecolor=color
    return ward_pc, ward_lc


def create_xward_collection(net, xwards=None, xward_buses=None, size=5., bus_geodata=None, infofunc=None, picker=False,
                            orientation=0, **kwargs):
    """
    Creates a matplotlib patch collection of pandapower xwards. Extended wards are plotted as a grounded impedance with
    a generator.

    INPUT:
        **net** (pandapowerNet) - The pandapower network

    OPTIONAL:

        **xwards** (list of ints, None) - the wards to include in the collection

        **xward_buses** (list of ints, None) - the buses connected to the wards

        **size** (float, 1) - patch size

        **infofunc** (function, None) - infofunction for the patch elem

        **picker** (bool, False) - picker argument passed to the patch collectionent

        **orientation** (float, np.pi) - orientation of static generator collection. pi is directed\
        downwards, increasing values lead to clockwise direction changes.

        **kwargs - key word arguments are passed to the patch function

    OUTPUT:
        **ward_pc** - patch collection

        **ward_lc** - line collection
    """
    xwards = get_index_array(xwards, net.xward.index)
    if xward_buses is None:
        xward_buses = net.xward.bus.loc[xwards].values
    else:
        assert len(xwards) == len(xward_buses), \
            "Length mismatch between chosen xwards and xward_buses."
    infos = [infofunc(i) for i in range(len(xwards))] if infofunc is not None else []
    node_coords = net.bus.geo.loc[xward_buses].apply(geojson.loads).apply(geojson.utils.coords).apply(next).values.tolist()

    color = kwargs.pop("color", "w")

    xward_pc, xward_lc = _create_node_element_collection(
        node_coords, xward_patches, size=size, infos=infos, orientation=orientation,
        picker=picker, line_color=color, **kwargs)
    return xward_pc, xward_lc


def draw_collections(collections, figsize=(10, 8), ax=None, plot_colorbars=True, set_aspect=True,
                     axes_visible=(False, False), copy_collections=True, draw=True, aspect=('equal', 'datalim'),
                     autoscale=(True, True, True)):
    """
    Draws matplotlib collections which can be created with the create collection functions.

    Input:
        **collections** (list) - iterable of collection objects, may include tuples of collections

    OPTIONAL:
        **figsize** (tuple, (10,8)) - figsize of the matplotlib figure

        **ax** (axis, None) - matplotlib axis object to plot into, new axis is created if None

        **plot_colorbars** (bool, True) - defines whether colorbars should be plotted

        **set_aspect** (bool, True) - defines whether 'equal' and 'datalim' aspects of axis scaling
        should be set.

        **axes_visible** (tuple, (False, False)) - defines visibility of (xaxis, yaxis)

    OUTPUT:
        **ax** - matplotlib axes
    """
    if not MATPLOTLIB_INSTALLED:
        soft_dependency_error(str(sys._getframe().f_code.co_name)+"()", "matplotlib")
    if ax is None:
        plt.figure(facecolor="white", figsize=figsize)
        plt.subplots_adjust(left=0.01, right=0.99, top=0.99, bottom=0.05,
                            wspace=0.02, hspace=0.04)
    ax = ax or plt.gca()

    add_collections_to_axes(ax, collections, plot_colorbars=plot_colorbars,
                            copy_collections=copy_collections)

    try:
        ax.set_facecolor("white")
    except:
        ax.set_axis_bgcolor("white")
    ax.xaxis.set_visible(axes_visible[0])
    ax.yaxis.set_visible(axes_visible[1])
    if not any(axes_visible):
        # removes bounding box of the plot also
        ax.axis("off")
    if set_aspect:
        ax.set_aspect(aspect[0], aspect[1])
    ax.autoscale_view(autoscale[0], autoscale[1], autoscale[2])
    ax.margins(.02)
    if draw:
        plt.draw()
    return ax


def add_single_collection(c, ax, plot_colorbars, copy_collections):
    if not MATPLOTLIB_INSTALLED:
        soft_dependency_error("add_single_collection()", "matplotlib")
    if copy_collections:
        c = copy.deepcopy(c)
    ax.add_collection(c)
    if plot_colorbars and hasattr(c, "has_colormap") and c.has_colormap:
        extend = c.extend if hasattr(c, "extend") else "neither"
        cbar_load = plt.colorbar(c, extend=extend, ax=ax)
        if hasattr(c, "cbar_title"):
            cbar_load.ax.set_ylabel(c.cbar_title)


def add_collections_to_axes(ax, collections, plot_colorbars=True, copy_collections=True):
    if not MATPLOTLIB_INSTALLED:
        soft_dependency_error("add_collections_to_axes()", "matplotlib")
    for i, c in enumerate(collections):
        if Collection in inspect.getmro(c.__class__):
            # if Collection is in one of the base classes of c
            add_single_collection(c, ax, plot_colorbars, copy_collections)
        elif isinstance(c, tuple) or isinstance(c, list):
            # if c is a tuple or a list of collections
            add_collections_to_axes(ax, c, plot_colorbars, copy_collections)
        else:
            logger.warning("{} in collections is of unknown type. Skipping".format(i))


if __name__ == "__main__":
    # if 0:
    #     import pandapower as pp
    #
    #     ntw = pp.create_empty_network()
    #     b1 = pp.create_bus(ntw, 10, geodata=(5, 10))
    #     b2 = pp.create_bus(ntw, 0.4, geodata=(5, 15))
    #     b3 = pp.create_bus(ntw, 0.4, geodata=(0, 22))
    #     b4 = pp.create_bus(ntw, 0.4, geodata=(8, 20))
    #     pp.create_gen(ntw, b1, p_mw=0.1)
    #     pp.create_load(ntw, b3, p_mw=0.1)
    #     pp.create_ext_grid(ntw, b4)
    #
    #     pp.create_line(ntw, b2, b3, 2.0, std_type="NAYY 4x50 SE")
    #     pp.create_line(ntw, b2, b4, 2.0, std_type="NAYY 4x50 SE")
    #     pp.create_transformer(ntw, b1, b2, std_type="0.63 MVA 10/0.4 kV")
    #     pp.create_transformer(ntw, b3, b4, std_type="0.63 MVA 10/0.4 kV")
    #
    #     bus_col = create_bus_collection(ntw, size=0.2, color="k")
    #     line_col = create_line_collection(ntw, use_line_geodata=False, color="k", linewidth=3.)
    #     lt, bt = create_trafo_collection(ntw, size=2, linewidth=3.)
    #     load_col1, load_col2 = create_load_collection(ntw, linewidth=2.,
    #                                                   infofunc=lambda x: ("load", x))
    #     gen1, gen2 = create_gen_collection(ntw, linewidth=2.,
    #                                        infofunc=lambda x: ("gen", x))
    #     eg1, eg2 = create_ext_grid_collection(ntw, size=2.,
    #                                           infofunc=lambda x: ("ext_grid", x))
    #
    #     draw_collections([bus_col, line_col, load_col1, load_col2, gen1, gen2, lt, bt, eg1, eg2])
    # else:
    #     pass
    pass<|MERGE_RESOLUTION|>--- conflicted
+++ resolved
@@ -39,11 +39,7 @@
 from pandapower import pandapowerNet
 from pandapower.auxiliary import soft_dependency_error
 from pandapower.plotting.patch_makers import load_patches, node_patches, gen_patches, \
-<<<<<<< HEAD
-    sgen_patches, ext_grid_patches, trafo_patches, storage_patches, vsc_patches
-=======
-    sgen_patches, ext_grid_patches, trafo_patches, storage_patches, ward_patches, xward_patches
->>>>>>> 73b93185
+    sgen_patches, ext_grid_patches, trafo_patches, storage_patches, ward_patches, xward_patches, vsc_patches
 from pandapower.plotting.plotting_toolbox import _rotate_dim2, coords_from_node_geodata, \
     position_on_busbar, get_index_array
 
@@ -525,12 +521,7 @@
             return ast.literal_eval(m)
         return None
 
-<<<<<<< HEAD
-    if not use_bus_geodata and line_geodata is None and ("geo" not in net[line_table].columns or net[line_table].geo.empty):
-=======
-    if use_bus_geodata is False and line_geodata is None and (
-            "geo" not in net.line.columns or net.line.geo.isnull().all()):
->>>>>>> 73b93185
+    if not use_bus_geodata and line_geodata is None and ("geo" not in net[line_table].columns or net[line_table].geo.isnull().all()):
         # if bus geodata is available, but no line geodata
         logger.warning("use_bus_geodata is automatically set to True, since net.line.geo is empty.")
         use_bus_geodata = True
@@ -539,12 +530,7 @@
     if len(lines) == 0:
         return None
 
-<<<<<<< HEAD
     line_geodata: Series[str] = line_geodata.loc[lines] if line_geodata is not None else net[line_table].geo.loc[lines]
-=======
-    line_geodata: Series[str] = line_geodata.loc[lines] if line_geodata is not None else \
-        net.line.geo.loc[lines]
->>>>>>> 73b93185
     lines_without_geo = line_geodata.index[line_geodata.isna()]
 
     if use_bus_geodata or not lines_without_geo.empty:
