--- conflicted
+++ resolved
@@ -58,11 +58,7 @@
                 one_ele_df['coords'] = one_ele_df[['xPosition', 'yPosition']].values.tolist()
                 one_ele_df['coords'] = one_ele_df[['coords']].values.tolist()
                 for _, df_group in one_ele_df.groupby(by=sc['o_id']):
-<<<<<<< HEAD
-                    one_ele_df['coords'][df_group.index.values[0]] = df_group[
-=======
                     one_ele_df.at[df_group.index.values[0], 'coords'] = df_group[
->>>>>>> 2698f7e5
                         ['xPosition', 'yPosition']].values.tolist()
                 one_ele_df = one_ele_df.drop_duplicates([sc['o_id']], keep='first')
                 one_ele_df['coords'] = one_ele_df['coords'].astype(str)
