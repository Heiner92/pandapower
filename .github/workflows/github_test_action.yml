--- conflicted
+++ resolved
@@ -57,7 +57,7 @@
         with:
           name: coverage-${{ matrix.group }}
           path: ./coverage-${{ matrix.group }}.xml
-<<<<<<< HEAD
+
   julia:
     runs-on: ubuntu-latest
     timeout-minutes: 60
@@ -95,9 +95,7 @@
           python -m pip install pytest-cov
           python -m pytest -n=auto --cov=./ --cov-report=xml --splits 2 --group ${{ matrix.group }}
           cp ./coverage.xml ./coverage-${{ matrix.group }}.xml
-=======
-
->>>>>>> 232d8b94
+
   upload-coverage:
     runs-on: ubuntu-latest
     needs: build
