--- conflicted
+++ resolved
@@ -46,15 +46,8 @@
                       "networkx>=2.5",
                       "scipy",
                       "numpy>=0.11",
-<<<<<<< HEAD
                       "packaging",
-					  "xlsxwriter",
-					  "xlrd",
-                      "tqdm",
-					  "cryptography"],
-=======
-                      "packaging"],
->>>>>>> 96775515
+                      "tqdm"],
     extras_require={
         "docs": ["numpydoc", "sphinx", "sphinx_rtd_theme"],
         "plotting": ["plotly", "matplotlib", "python-igraph", "geopandas"],
