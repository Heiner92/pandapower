--- conflicted
+++ resolved
@@ -4,12 +4,5 @@
 include *.cfg
 include *.ini
 include *.rst
-<<<<<<< HEAD
 global-include *.p
 recursive-include doc *
-=======
-recursive-include pandapower/test *
-recursive-include pandapower/networks *
-global-include *.py
-recursive-include docs *
->>>>>>> a333cd05
