--- conflicted
+++ resolved
@@ -4,6 +4,7 @@
 - [ADDED] "results" initialization for runopp()
 - [CHANGED] toolbox function nets_equal()
 - [ADDED] toolbox function merge_same_bus_generation_plants()
+- [ADDED] TapDependentImpedance controller that adjusts the transformer parameters (e.g. vk_percent, vkr_percent) according to the tap position, based on a specified characteristic
 
 [2.7.1]- 2021-07-22
 ----------------------
@@ -21,15 +22,11 @@
 - [ADDED] Characteristic object that represents a piecewise-linear characteristic
 - [ADDED] CharacteristicControl that implements adjusting values in net based on some other input values in the grid
 - [ADDED] USetTapControl that adjusts the setpoint for a transformer tap changer, based on a specified result variable (e.g. i_lv_ka)
-<<<<<<< HEAD
-- [ADDED] TapDependentImpedance controller that adjusts the transformer parameters (e.g. vk_percent, vkr_percent) according to the tap position, based on a specified characteristic
-=======
 - [CHANGED] Short-circuit gen calculation parameter "rkss_pu" to "rkss_ohm" according to IEC 60909 example
 - [CHANGED] ConstControl can now also change attributes of other controllers, if the parameter "variable" is defined in the format "object.attribute" (e.g. "object.vm_set_pu")
 - [CHANGED] ConstControl is initialized with level=-1 and order=-1 by default to make sure that it runs before other controllers
 - [CHANGED] ConstControl now writes values from the datasource to net at time_step instead of control_step, which ensures that the values for the time step are set before running the initial power flow
 - [CHANGED] replaced naming for "inductive" or "ind" by "underexcited" and "capacitive" or "cap" for "overexcited"
->>>>>>> 0a7b2325
 
 [2.6.0]- 2021-03-09
 ----------------------
